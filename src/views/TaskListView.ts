import { TFile, ItemView, WorkspaceLeaf, EventRef, Notice, debounce } from 'obsidian';
import TaskNotesPlugin from '../main';
import { 
    TASK_LIST_VIEW_TYPE, 
    TaskInfo, 
    EVENT_DATA_CHANGED,
    EVENT_TASK_UPDATED,
    FilterQuery,
    SavedView
} from '../types';
// No helper functions needed from helpers
import { perfMonitor } from '../utils/PerformanceMonitor';
<<<<<<< HEAD
import { 
    createTaskCard,
    updateTaskCard,
    toggleTaskCardSelection,
    setTaskCardSelected,
    isTaskCardSelected,
    showDateContextMenu,
    showPriorityContextMenu,
    showRecurrenceContextMenu,
    showStatusContextMenu,
    showDeleteConfirmationModal,
    copyTaskTitleToClipboard,
    showProjectModal,
    showPointsModal,
    showTagsModal,
    showContextModal
} from '../ui/TaskCard';
=======
import { createTaskCard, updateTaskCard, refreshParentTaskSubtasks } from '../ui/TaskCard';
>>>>>>> 5424e43e
import { FilterBar } from '../ui/FilterBar';
import { DragDropHandler } from 'src/ui/DragDropHandler';
import { getTopmostVisibleElement } from 'src/utils/helpers';

export class TaskListView extends ItemView {
    plugin: TaskNotesPlugin;
    
    // UI elements
    private taskListContainer: HTMLElement | null = null;
    private loadingIndicator: HTMLElement | null = null;
    private dragDropHandler: DragDropHandler;
    
    // Removed redundant local caching - CacheManager is the single source of truth
    
    // Loading states
    private isTasksLoading = false;
    
    // Filter system
    private filterBar: FilterBar | null = null;
    private currentQuery: FilterQuery;
    
    // Task item tracking for dynamic updates
    private taskElements: HTMLElement[] = [];
    private focusTaskElementIndex: number = -1; // Track focused task for keyboard navigation
    
    // Event listeners
    private listeners: EventRef[] = [];
    private functionListeners: (() => void)[] = [];
    
    // Debounce timer for refreshTasks
    private refreshTasksDebounceTimer: number | null = null;

    constructor(leaf: WorkspaceLeaf, plugin: TaskNotesPlugin) {
        super(leaf);
        this.plugin = plugin;
        
        // Initialize with default query - will be properly set when plugin services are ready
        this.currentQuery = {
            type: 'group',
            id: 'temp',
            conjunction: 'and',
            children: [],
            sortKey: 'due',
            sortDirection: 'asc',
            groupKey: 'none'
        };

        // Initialize drag and drop handler
        this.dragDropHandler = new DragDropHandler(async (fromIndex, toIndex, draggedElement, placeholder) => {
            if (fromIndex != toIndex) {
                // Clamp to array bounds
                const start = Math.max(0, fromIndex > toIndex ? toIndex - 1 : fromIndex - 1);
                const end = Math.min(this.taskElements.length, fromIndex > toIndex ? fromIndex + 2 : toIndex + 2); // +2 because end is exclusive for slice

                const affectedTaskElements = this.taskElements.slice(start, end); // returns a copy
                if (affectedTaskElements.length > 0) {
                    const tasks = await Promise.all(
                        affectedTaskElements.map(child => this.plugin.cacheManager.getTaskInfo((child as HTMLElement).dataset.key!))
                    );
                    console.log(`Reordering tasks from ${fromIndex} to ${toIndex}. Loaded ${tasks.length} tasks with offset ${start}`);
                    plugin.reorderTasks(tasks as TaskInfo[], fromIndex - start, toIndex - start); // offset indices by the array slice
                }
            }

            // Update the value of the grouping field if the task was moved, e.g. from "In Progress" to "Done"
            if (this.currentQuery.groupKey) {
                let fromGroup = this.findTaskElementGroup(draggedElement);
                let toGroup = this.findTaskElementGroup(placeholder);
                this.moveBetweenGroups(draggedElement.dataset.key!, fromGroup, toGroup);
            }
        });

        // Register event listeners
        this.registerEvents();
    }
    
    getViewType(): string {
        return TASK_LIST_VIEW_TYPE;
    }
    
    getDisplayText(): string {
        return 'Tasks';
    }
    
    getIcon(): string {
        return 'check-square';
    }
    
    registerEvents(): void {
        // Clean up any existing listeners
        this.listeners.forEach(listener => this.plugin.emitter.offref(listener));
        this.listeners = [];
        this.functionListeners.forEach(unsubscribe => unsubscribe());
        this.functionListeners = [];
        
        // Listen for data changes
        const dataListener = this.plugin.emitter.on(EVENT_DATA_CHANGED, async () => {
            this.refresh();
            // Update FilterBar options when data changes (new properties, contexts, etc.)
            if (this.filterBar) {
                const updatedFilterOptions = await this.plugin.filterService.getFilterOptions();
                this.filterBar.updateFilterOptions(updatedFilterOptions);
            }
        });
        this.listeners.push(dataListener);
        
        // Listen for individual task updates
        const taskUpdateListener = this.plugin.emitter.on(EVENT_TASK_UPDATED, async ({ path, originalTask, updatedTask }) => {
            if (!path || !updatedTask) {
                console.error('EVENT_TASK_UPDATED received invalid data:', { path, originalTask, updatedTask });
                return;
            }
            
            // Check if any parent task cards need their subtasks refreshed
            await refreshParentTaskSubtasks(updatedTask, this.plugin, this.contentEl);
            
            // Check if this task is currently visible in our view
            const taskElements = this.taskElements.filter(element => element.dataset.key === path);
            if (taskElements.length > 0) {
                // Task is visible - update it in place using TaskCard's update function
                for (const taskElement of taskElements) {
                    try {
                        updateTaskCard(taskElement, updatedTask, this.plugin, {
                            showDueDate: true,
                            showCheckbox: false,
                            showArchiveButton: true,
                            showTimeTracking: true,
                            showRecurringControls: true,
                            groupByDate: false
                        });
                        
                        // Add update animation for real user updates
                        taskElement.classList.add('task-updated');
                        setTimeout(() => {
                            taskElement.classList.remove('task-updated');
                        }, 1000);
                    } catch (error) {
                        console.error('Error updating task card:', error);
                        // Fallback to refresh if update fails
                        this.debouncedRefreshTasks();
                    }
                }
            } else {
                // Task not currently visible - it might now match our filters, so refresh
                this.debouncedRefreshTasks();
            }
            
            // Update FilterBar options when tasks are updated (may have new properties, contexts, etc.)
            if (this.filterBar) {
                const updatedFilterOptions = await this.plugin.filterService.getFilterOptions();
                this.filterBar.updateFilterOptions(updatedFilterOptions);
            }
        });
        this.listeners.push(taskUpdateListener);
        
        // Listen for filter service data changes
        const filterDataListener = this.plugin.filterService.on('data-changed', () => {
            this.refreshTasks();
        });
        this.functionListeners.push(filterDataListener);
    }
    
    async onOpen() {
        try {
            // Wait for the plugin to be fully initialized before proceeding
            await this.plugin.onReady();
            
            // Wait for migration to complete before initializing UI
            await this.plugin.waitForMigration();
            
            // Initialize with default query from FilterService
            this.currentQuery = this.plugin.filterService.createDefaultQuery();
            
            // Load saved filter state if it exists (will be empty after migration)
            const savedQuery = this.plugin.viewStateManager.getFilterState(TASK_LIST_VIEW_TYPE);
            if (savedQuery) {
                this.currentQuery = savedQuery;
            }

            // Add keyboard navigation.
            this.addKeyboardHandlers();

            await this.refresh();
        } catch (error) {
            console.error('TaskListView: Error during onOpen:', error);
            // Fall back to the old polling approach if onReady fails
            this.fallbackToPolling();
        }
    }

    private async fallbackToPolling() {
        // Show loading state
        this.contentEl.empty();
        const loadingEl = this.contentEl.createDiv({ cls: 'task-list-view__loading' });
        loadingEl.createSpan({ text: 'Initializing...' });
        
        // Poll for cache to be ready (with timeout)
        let attempts = 0;
        const maxAttempts = 50; // 5 seconds max
        const checkReady = async () => {
            attempts++;
            if (this.plugin.cacheManager && this.plugin.cacheManager.isInitialized()) {
                await this.refresh();
            } else if (attempts < maxAttempts) {
                setTimeout(checkReady, 100);
            } else {
                // Timeout - try to refresh anyway
                console.warn('TaskListView: Cache initialization timeout, attempting to load anyway');
                await this.refresh();
            }
        };
        checkReady();
    }
    
    async onClose() {
        // Remove event listeners
        this.listeners.forEach(listener => this.plugin.emitter.offref(listener));
        this.functionListeners.forEach(unsubscribe => unsubscribe());
        
        // Clean up FilterBar
        if (this.filterBar) {
            this.filterBar.destroy();
            this.filterBar = null;
        }
        
        this.contentEl.empty();
    }
    
    async refresh(forceFullRefresh = false) {
        return perfMonitor.measure('task-list-refresh', async () => {
            // Clear and prepare the content element for full refresh
            this.contentEl.empty();
            this.taskElements = [];
            await this.render();
        });
    }
    
    
    async render() {
        const container = this.contentEl.createDiv({ cls: 'tasknotes-plugin tasknotes-container task-list-view-container' });
        
        // Create header with current date information
        this.createHeader(container);
        
        // Create task list content
        await this.createTasksContent(container);
    }
    
    createHeader(container: HTMLElement) {
        container.createDiv({ cls: 'detail-view-header task-list-header' });
        
        // // Display view title
        // headerContainer.createEl('h2', {
        //     text: 'All tasks',
        //     cls: 'task-list-view__title'
        // });
        
        // Actions container removed - no buttons needed
    }
    
    async createTasksContent(container: HTMLElement) {
        // Create FilterBar container
        const filterBarContainer = container.createDiv({ cls: 'filter-bar-container' });
        
        // Wait for cache to be initialized with actual data
        await this.waitForCacheReady();
        
        // Initialize with default query from FilterService
        this.currentQuery = this.plugin.filterService.createDefaultQuery();
        
        // Load saved filter state if it exists
        const savedQuery = this.plugin.viewStateManager.getFilterState(TASK_LIST_VIEW_TYPE);
        if (savedQuery) {
            this.currentQuery = savedQuery;
        }
        
        // Get filter options from FilterService
        const filterOptions = await this.plugin.filterService.getFilterOptions();
        
        // Create new FilterBar with simplified constructor
        this.filterBar = new FilterBar(
            this.app,
            filterBarContainer,
            this.currentQuery,
            filterOptions
        );
        
        // Get saved views for the FilterBar
        const savedViews = this.plugin.viewStateManager.getSavedViews();
        this.filterBar.updateSavedViews(savedViews);
        
        // Listen for saved view events
        this.filterBar.on('saveView', ({ name, query, viewOptions }) => {
            console.log('TaskListView: Received saveView event:', name, query, viewOptions); // Debug
            const savedView = this.plugin.viewStateManager.saveView(name, query, viewOptions);
            console.log('TaskListView: Saved view result:', savedView); // Debug
            // Don't update here - the ViewStateManager event will handle it
        });
        
        this.filterBar.on('deleteView', (viewId: string) => {
            console.log('TaskListView: Received deleteView event:', viewId); // Debug
            this.plugin.viewStateManager.deleteView(viewId);
            // Don't update here - the ViewStateManager event will handle it
        });

        // Listen for global saved views changes
        this.plugin.viewStateManager.on('saved-views-changed', (updatedViews: readonly SavedView[]) => {
            console.log('TaskListView: Received saved-views-changed event:', updatedViews); // Debug
            this.filterBar?.updateSavedViews(updatedViews);
        });
        
        this.filterBar.on('reorderViews', (fromIndex: number, toIndex: number) => {
            this.plugin.viewStateManager.reorderSavedViews(fromIndex, toIndex);
        });
        
        // Listen for filter changes
        this.filterBar.on('queryChange', async (newQuery: FilterQuery) => {
            this.currentQuery = newQuery;
            // Save the filter state
            this.plugin.viewStateManager.setFilterState(TASK_LIST_VIEW_TYPE, newQuery);
            await this.refreshTasks();
        });
        
        
        // Task list container
        const taskList = container.createDiv({ cls: 'task-list' });
        
        // Add loading indicator
        this.loadingIndicator = taskList.createDiv({ cls: 'loading-indicator' });
        this.loadingIndicator.createDiv({ cls: 'loading-spinner' });
        this.loadingIndicator.createDiv({ cls: 'loading-text', text: 'Loading tasks...' });
        this.loadingIndicator.addClass('is-hidden');
        
        // Store reference to the task list container for future updates
        this.taskListContainer = taskList;
        
        // Show loading state if we're fetching data
        this.isTasksLoading = true;
        this.updateLoadingState();
        
        // Initial load with current query
        await this.refreshTasks();
        
        // Hide loading state when done
        this.isTasksLoading = false;
        this.updateLoadingState();
    }

    /**
     * Get all TaskInfo objects for selected task elements
     */
    async getSelectedTasks(): Promise<TaskInfo[]> {
        const selectedTaskPaths: string[] = this.getSelectedTaskElements().map(element => element.dataset.key!);
        const selected: TaskInfo[] = [];
        for (const taskPath of new Set(selectedTaskPaths)) {
            const info = await this.plugin.cacheManager.getTaskInfo(taskPath);
            if (info) selected.push(info);
        }
        return selected;
    }

    /**
     * Get the TaskCard div elements for all task elements that are selected.
     * @returns An array of selected task elements.
     */
    getSelectedTaskElements(): HTMLElement[] {
        return this.taskElements.filter(element => isTaskCardSelected(element));
    }

    /**
     * Get the topmost visible task element that is used for the placement of context menus.
     * @returns The topmost visible task element that should be used for context menus.
     */
    getContextShowAtElement(): HTMLElement {
        var elements = this.getSelectedTaskElements();
        if (elements.length === 0) {
            const focusElement = this.getFocusedTaskElement();
            elements = focusElement ? [focusElement] : this.taskElements;
        }
        const topmost = getTopmostVisibleElement(elements);
        return topmost || this.contentEl; // Fallback to container if no visible element found
    }

    /**
     * Helper to gather selected tasks, or fall back to the focused task.
     * Calls the provided handler with the resulting array if any are found.
     */
    private async withSelectedOrFocusedTasks(
        handler: (tasks: TaskInfo[]) => void | Promise<void>
    ): Promise<void> {
        const selectedTasks = await this.getSelectedTasks();
        if (selectedTasks.length > 0) {
            await handler(selectedTasks);
            return;
        }
        
        const focusedElement = this.getFocusedTaskElement();
        if (focusedElement && focusedElement.dataset.key) {
            const taskInfo = await this.plugin.cacheManager.getTaskInfo(focusedElement.dataset.key!);
            if (taskInfo) {
                await handler([taskInfo]);
            }
        }
    }

    async editDueDates() {
        await this.withSelectedOrFocusedTasks((tasks) => {
            showDateContextMenu(this.plugin, tasks, "due", this.getContextShowAtElement());
        });
    }

    async editScheduleDates() {
        await this.withSelectedOrFocusedTasks((tasks) => {
            showDateContextMenu(this.plugin, tasks, "scheduled", this.getContextShowAtElement());
        });
    }

    async editPoints() {
        await this.withSelectedOrFocusedTasks((tasks) => {
            showPointsModal(this.plugin, tasks);
        });
    }

    async editTags() {
        await this.withSelectedOrFocusedTasks((tasks) => {
            showTagsModal(this.plugin, tasks);
        });
    }

    async editProjects() {
        await this.withSelectedOrFocusedTasks((tasks) => {
            showProjectModal(this.plugin, tasks);
        });
    }

    async editContexts() {
        await this.withSelectedOrFocusedTasks((tasks) => {
            showContextModal(this.plugin, tasks);
        });
    }

    async editPriorities() {
        await this.withSelectedOrFocusedTasks((tasks) => {
            showPriorityContextMenu(this.plugin, tasks, this.getContextShowAtElement());
        });
    }

    async editRecurrence() {
        await this.withSelectedOrFocusedTasks((tasks) => {
            showRecurrenceContextMenu(this.plugin, tasks, this.getContextShowAtElement());
        });
    }

    async editStatuses() {
        await this.withSelectedOrFocusedTasks((tasks) => {
            showStatusContextMenu(this.plugin, tasks, this.getContextShowAtElement());
        });
    }

    async moveBetweenGroups(taskPath: string, fromGroup: string | null, toGroup: string | null) {
        const movedTask = await this.plugin.cacheManager.getTaskInfo(taskPath);
        if (movedTask && fromGroup !== toGroup) {
            const [propertyKey, isArrayProperty] =
                this.currentQuery.groupKey == 'project' ? ['projects' as keyof TaskInfo, true] :
                this.currentQuery.groupKey == 'context' ? ['contexts' as keyof TaskInfo, true] :
                [this.currentQuery.groupKey as keyof TaskInfo, false]
            let newValue: string | string[] | null = toGroup;
            if (isArrayProperty) {
                const oldValue = (movedTask[propertyKey]! as string[])
                newValue = 
                    (toGroup !== null && fromGroup !== null && !oldValue.includes(toGroup)) ? oldValue.map(oldProject => oldProject == fromGroup ? toGroup : oldProject) : // swap projects
                    (toGroup !== null && !oldValue.includes(toGroup)) ? [...oldValue, toGroup] : // add new project
                    oldValue.filter(oldProject => oldProject != fromGroup) // remove old project
            }
            await this.plugin.updateTaskProperty(movedTask, propertyKey, newValue as TaskInfo[keyof TaskInfo]);
        }
    }

    async deleteTasks() {
        await this.withSelectedOrFocusedTasks((tasks) => {
            showDeleteConfirmationModal(tasks, this.plugin);
        });
    }

    async toggleArchive() {
        await this.withSelectedOrFocusedTasks((tasks) => {
            const firstValue = tasks[0]?.archived; // only toggle archive if the tasks already have the same archived state
            if (tasks.every(t => t.archived === firstValue)) {
                Promise.all(tasks.map(task => this.plugin.toggleTaskArchive(task)));
            }
        });
    }

    async copyTaskTitles() {
        await this.withSelectedOrFocusedTasks((tasks) => {
            copyTaskTitleToClipboard(tasks);
        });
    }

    private debouncedRefreshTasks = debounce(() => {
        this.refreshTasks();
    }, 100, true);

    /**
     * Refresh tasks using FilterService
     */
    private async refreshTasks(): Promise<void> {
        if (!this.taskListContainer) {
            return;
        }
        
        try {
            this.isTasksLoading = true;
            this.updateLoadingState();
            
            // Get grouped tasks from FilterService
            const groupedTasks = await this.plugin.filterService.getGroupedTasks(this.currentQuery);
            
            // Render the grouped tasks
            this.renderTaskItems(this.taskListContainer, groupedTasks);
            
        } catch (error) {
            const errorMessage = error instanceof Error ? error.message : String(error);
            console.error('TaskListView: Error refreshing tasks:', {
                error: errorMessage,
                stack: error instanceof Error ? error.stack : undefined,
                query: this.currentQuery,
                cacheInitialized: this.plugin.cacheManager?.isInitialized() || false
            });
            
            // Clear existing content and show error message
            this.taskListContainer.empty();
            const errorContainer = this.taskListContainer.createDiv({ cls: 'error-container' });
            errorContainer.createEl('p', { 
                text: 'Error loading tasks. Please try refreshing.', 
                cls: 'error-message' 
            });
            
            // Add retry button for better UX
            const retryButton = errorContainer.createEl('button', {
                text: 'Retry',
                cls: 'mod-cta'
            });
            retryButton.addEventListener('click', () => {
                this.refreshTasks();
            });
        } finally {
            this.isTasksLoading = false;
            this.updateLoadingState();
        }
    }

    // Helper method to render task items with grouping support using DOMReconciler or Virtual Scrolling
    renderTaskItems(container: HTMLElement, groupedTasks: Map<string, TaskInfo[]>) {
        // Check if there are any tasks across all groups
        const totalTasks = Array.from(groupedTasks.values()).reduce((total, tasks) => total + tasks.length, 0);
        
        if (totalTasks === 0) {
            // Clear everything and show placeholder
            container.empty();
            this.taskElements = [];
            container.createEl('p', { text: 'No tasks found for the selected filters.' });
            return;
        }
        
        // Handle grouped vs non-grouped rendering differently
        if (this.currentQuery.groupKey === 'none' && groupedTasks.has('all')) {
            // Non-grouped: use DOMReconciler for the flat task list
            const allTasks = groupedTasks.get('all') || [];
            this.renderTaskListWithReconciler(container, allTasks);
        } else {
            // Grouped: render groups normally (groups change less frequently than individual tasks)
            this.renderGroupedTasksWithReconciler(container, groupedTasks);
        }

        for (let i = 0; i < this.taskElements.length; i++) {
            // Add drag and drop event handlers
            this.dragDropHandler.setupDragAndDrop(this.taskElements[i], i);
        }

        // Add global handlers to ensure drop events work reliably
        this.dragDropHandler.setupGlobalHandlers(container, this.findAllTaskElements.bind(this));
    }

    /**
     * Render a flat task list using DOMReconciler for optimal performance
     */
    private renderTaskListWithReconciler(container: HTMLElement, tasks: TaskInfo[]) {
        this.plugin.domReconciler.updateList<TaskInfo>(
            container,
            tasks,
            (task) => task.path, // Unique key
            (task) => this.createTaskCardForReconciler(task), // Render new item
            (element, task) => this.updateTaskCardForReconciler(element, task) // Update existing item
        );
        
        // Update task elements tracking
        this.taskElements = [];
        Array.from(container.children).forEach(child => {
            const childElement = child as HTMLElement;
            const taskPath = childElement.dataset.key;
            if (taskPath) {
                this.taskElements.push(childElement);
            }
            childElement.addClass('filter-bar__view-item-container'); // TODO remove
        });
    }
    
    // Virtual scrolling methods removed for compliance verification

    /**
     * Render grouped tasks with reconciler optimization for individual groups
     */
    private renderGroupedTasksWithReconciler(container: HTMLElement, groupedTasks: Map<string, TaskInfo[]>) {
        // Save scroll position
        const scrollTop = container.scrollTop;
        
        // Clear container but preserve structure for groups that haven't changed
        const existingGroups = new Map<string, HTMLElement>();
        Array.from(container.children).forEach(child => {
            const groupKey = (child as HTMLElement).dataset.group;
            if (groupKey) {
                existingGroups.set(groupKey, child as HTMLElement);
            }
        });
        
        // Clear container
        container.empty();
        this.taskElements = [];
        
        // Render each group
        groupedTasks.forEach((tasks, groupName) => {
            if (tasks.length === 0) return;
            
            // Create group section
            const groupSection = container.createDiv({ cls: 'task-section task-group' });
            groupSection.setAttribute('data-group', groupName);
            
            // Add group header (skip only if grouping is 'none' and group name is 'all')
            if (!(this.currentQuery.groupKey === 'none' && groupName === 'all')) {
                const headerElement = groupSection.createEl('h3', {
                    cls: 'task-group-header task-list-view__group-header'
                });
                
                // For project groups, make the header clickable if it's a wikilink project
                if (this.currentQuery.groupKey === 'project' && this.isWikilinkProject(groupName)) {
                    this.createClickableProjectHeader(headerElement, groupName);
                } else {
                    headerElement.textContent = this.formatGroupName(groupName);
                }
            }
            
            // Create task cards container
            const taskCardsContainer = groupSection.createDiv({ cls: 'tasks-container task-cards' });
            
            // Use reconciler for this group's task list
            this.plugin.domReconciler.updateList<TaskInfo>(
                taskCardsContainer,
                tasks,
                (task) => task.path, // Unique key
                (task) => this.createTaskCardForReconciler(task), // Render new item
                (element, task) => this.updateTaskCardForReconciler(element, task) // Update existing item
            );
            
            // Update task elements tracking for this group
            Array.from(taskCardsContainer.children).forEach(child => {
                const childElement = child as HTMLElement;
                const taskPath = childElement.dataset.key;
                if (taskPath) {
                    this.taskElements.push(childElement);
                }
                childElement.addClass('filter-bar__view-item-container'); // TODO remove
            });
        });
        
        // Restore scroll position
        container.scrollTop = scrollTop;
    }

    /**
     * Create a task card for use with DOMReconciler
     */
    private createTaskCardForReconciler(task: TaskInfo): HTMLElement {
        const taskCard = createTaskCard(task, this.plugin, {
            showDueDate: true,
            showCheckbox: true,
            showArchiveButton: true,
            showTimeTracking: true,
            showRecurringControls: true,
            groupByDate: false,
            draggable: this.isViewDraggable()
        });
        
        // Ensure the key is set for reconciler
        taskCard.dataset.key = task.path;
        
        // Add focus handling
        this.addFocusHandler(taskCard, task);
        
        return taskCard;
    }

    /**
     * Update an existing task card for use with DOMReconciler
     */
    private updateTaskCardForReconciler(element: HTMLElement, task: TaskInfo): void {
        updateTaskCard(element, task, this.plugin, {
            showDueDate: true,
            showCheckbox: true,
            showArchiveButton: true,
            showTimeTracking: true,
            showRecurringControls: true,
            groupByDate: false,
            draggable: this.isViewDraggable()
        });
    }

    private findAllTaskElements(): HTMLElement[] {
        if (this.taskListContainer) {
            return Array.from(this.taskListContainer.querySelectorAll<HTMLElement>('.task-card'));
        }
        return [];
    }

    private findTaskElementGroup(taskElement: HTMLElement): string | null {
        const groupEl = taskElement.closest<HTMLElement>('.task-group');
        const groupKey = groupEl?.dataset.group; // returns string or undefined
        return groupKey && !this.plugin.filterService.isNullGroupKey(groupKey) ? groupKey : null;
    }

    private getFocusedTaskElement(): HTMLElement | null {
        if (0 <= this.focusTaskElementIndex && this.focusTaskElementIndex < this.taskElements.length) {
            return this.taskElements[this.focusTaskElementIndex];
        }
        return null;
    }

    private focusTaskElement(elementIndex: number): void {
        // Blur the previous focused element if it exists
        const prevFocusElement = this.getFocusedTaskElement();
        if (prevFocusElement) {
            prevFocusElement.blur();
        }

        this.focusTaskElementIndex = elementIndex;
        const focusedElement = this.getFocusedTaskElement();
        if (focusedElement) {
            focusedElement.focus();
        } else {
            this.focusTaskElementIndex = -1; // Reset if no valid element
        }
    }

    private addKeyboardHandlers(): void {
        this.registerDomEvent(document, 'keydown', async (event: KeyboardEvent) => {
            const shouldHandleInput = this.plugin.inputObserver.shouldHandleKeyboardInput(TaskListView);
            // console.log("Key in plugin view:", event.key, " should handle input:", shouldHandleInput);
            if (shouldHandleInput) {
                let handled = false;
                if (event.key === 'j' || event.key === 'ArrowDown') {
                    // Navigate down
                    handled = true;
                    if (this.focusTaskElementIndex < this.taskElements.length - 1) {
                        this.focusTaskElement(this.focusTaskElementIndex + 1);
                    }
                } else if (event.key === 'k' || event.key === 'ArrowUp') {
                    // Navigate up
                    if (this.focusTaskElementIndex > 0) {
                        this.focusTaskElement(this.focusTaskElementIndex - 1);
                    }
                } else if (event.key == 'c' && (event.ctrlKey || event.metaKey)) {
                    this.copyTaskTitles();
                    handled = true;
                } else if (event.key === 'c') {
                    this.plugin.openTaskCreationModal();
                    handled = true;
                } else if (event.key === '/') {
                    this.filterBar?.focus();
                    handled = true;
                } else if (event.key === 'x') {
                    const focusedElement = this.getFocusedTaskElement();
                    if (focusedElement) {
                        const matchingCards = this.taskElements.filter(card => card.dataset.key === focusedElement.dataset.key);
                        toggleTaskCardSelection(matchingCards);
                    }
                    handled = true;
                } else if (event.key === 'a' && (event.ctrlKey || event.metaKey)) {
                    // Ctrl+A: select all task cards
                    this.taskElements.forEach((taskCard) => {
                        setTaskCardSelected(taskCard, true);
                    });
                    handled = true;
                } else if (event.key === 'Escape' || event.key === 'Backspace') {
                    // Escape: clear focus and selection
                    this.focusTaskElementIndex = -1; // Reset focus index
                    this.taskElements.forEach((taskCard) => {
                        setTaskCardSelected(taskCard, false);
                    });
                    this.filterBar?.closeMainFilterBox();
                    this.filterBar?.closeViewSelectorDropdown();
                    handled = true;
                } else if (event.key === 'Enter' && event.shiftKey) {
                    // Ctrl+Enter: open focused task in new pane
                    this.openTasks();
                    handled = true;
                } else if (event.key === 'Enter') {
                    // Enter: open focused task
                    const focusedElement = this.getFocusedTaskElement();
                    if (focusedElement && focusedElement.dataset.key) {
                        const taskInfo = await this.plugin.cacheManager.getTaskInfo(focusedElement.dataset.key!);
                        if (taskInfo) {
                            await this.plugin.openTaskEditModal(taskInfo);
                        }
                    }
                    handled = true;
                } else if (event.key == 'D') {
                    this.editDueDates();
                    handled = true;
                } else if (event.key == 'S') {
                    this.editScheduleDates();
                    handled = true;
                } else if (event.key == '^') {
                    this.editPoints();
                    handled = true;
                } else if (event.key == '#') {
                    this.editTags();
                    handled = true;
                } else if (event.key == '+') {
                    this.editProjects();
                    handled = true;
                } else if (event.key == '@') {
                    this.editContexts();
                    handled = true;
                } else if (event.key == 'p') {
                    this.editPriorities();
                    handled = true;
                } else if (event.key == 'r') {
                    this.editRecurrence();
                    handled = true;
                } else if (event.key == 's') {
                    this.editStatuses();
                    handled = true;
                } else if (event.key == 'Delete' && (event.ctrlKey || event.metaKey)) {
                    this.deleteTasks();
                    handled = true;
                } else if (event.key == 'y') {
                    this.toggleArchive();
                    handled = true;
                }

                if (handled) {
                    event.preventDefault();
                    event.stopPropagation();
                }
            }
        });
    }
    
    /**
     * Keep track of focused task element for keyboard navigation
     */
    private addFocusHandler(card: HTMLElement, task: TaskInfo): void {
        card.addEventListener("mouseenter", this.onMouseEnterCard.bind(this));
    }

    private onMouseEnterCard(event: Event): void {
        const hoveredCard = event.currentTarget as HTMLElement; // the element you attached to
        const index = this.taskElements.indexOf(hoveredCard);
        this.focusTaskElement(index);
    }
    
    /**
     * Create SVG icon element safely without innerHTML
     */
    private createSVGIcon(viewBox: string, width: number, height: number, pathData: string): SVGElement {
        const svg = document.createElementNS('http://www.w3.org/2000/svg', 'svg');
        svg.setAttribute('viewBox', viewBox);
        svg.setAttribute('width', width.toString());
        svg.setAttribute('height', height.toString());
        
        const path = document.createElementNS('http://www.w3.org/2000/svg', 'path');
        path.setAttribute('fill', 'currentColor');
        path.setAttribute('d', pathData);
        
        svg.appendChild(path);
        return svg;
    }

    /**
     * Format group name for display
     */
    private formatGroupName(groupName: string): string {
        // Check if it's a priority value
        const priorityConfig = this.plugin.priorityManager.getPriorityConfig(groupName);
        if (priorityConfig) {
            return `${priorityConfig.label} priority`;
        }
        
        // Check if it's a status value  
        const statusConfig = this.plugin.statusManager.getStatusConfig(groupName);
        if (statusConfig) {
            return statusConfig.label;
        }
        
        switch (groupName) {
            case 'all':
                return 'All tasks';
            case 'no-status':
                return 'No status assigned';
            default:
                return groupName;
        }
    }

    private isViewDraggable(): boolean {
        if (this.currentQuery.sortKey !== 'sortOrder') {
            return false;
        } 
        
        if (this.currentQuery.groupKey && ['due', 'scheduled'].includes(this.currentQuery.groupKey)) {
            return false; // Don't allow drag if grouping by due/scheduled date
        }
        return true;
    }

    /**
     * Helper method to update the loading indicator visibility
     */
    private updateLoadingState(): void {
        if (!this.loadingIndicator) return;
        
        if (this.isTasksLoading) {
            this.loadingIndicator.removeClass('is-hidden');
        } else {
            this.loadingIndicator.addClass('is-hidden');
        }
    }
    
    private openTasks() {
        this.withSelectedOrFocusedTasks(async (tasks) => {
            if (tasks.length > 0) {
                // Open each task in a new pane
                for (const task of tasks) {
                    this.openTask(task.path);
                }
            }
        });
    }

    openTask(path: string) {
        const file = this.app.vault.getAbstractFileByPath(path);
        if (file instanceof TFile) {
            this.app.workspace.getLeaf('tab').openFile(file);
        }
    }
    
    /**
     * Wait for cache to be ready with actual data
     */
    private async waitForCacheReady(): Promise<void> {
        // First check if cache is already initialized
        if (this.plugin.cacheManager.isInitialized()) {
            return;
        }
        
        // If not initialized, wait for the cache-initialized event
        return new Promise((resolve) => {
            const unsubscribe = this.plugin.cacheManager.subscribe('cache-initialized', () => {
                unsubscribe();
                resolve();
            });
        });
    }

    /**
     * Check if a project string is in wikilink format [[Note Name]]
     */
    private isWikilinkProject(project: string): boolean {
        return project.startsWith('[[') && project.endsWith(']]');
    }

    /**
     * Create a clickable project header for wikilink projects
     */
    private createClickableProjectHeader(headerElement: HTMLElement, projectName: string): void {
        if (this.isWikilinkProject(projectName)) {
            // Extract the note name from [[Note Name]]
            const noteName = projectName.slice(2, -2);
            
            // Create a clickable link
            const linkEl = headerElement.createEl('a', {
                cls: 'internal-link task-list-view__project-link',
                text: noteName
            });
            
            // Add click handler to open the note
            this.registerDomEvent(linkEl, 'click', async (e) => {
                e.preventDefault();
                e.stopPropagation();
                
                // Resolve the link to get the actual file
                const file = this.plugin.app.metadataCache.getFirstLinkpathDest(noteName, '');
                if (file instanceof TFile) {
                    // Open the file in the current leaf
                    await this.plugin.app.workspace.getLeaf(false).openFile(file);
                } else {
                    // File not found, show notice
                    new Notice(`Note "${noteName}" not found`);
                }
            });
            
            // Add hover preview functionality - resolve the file first
            const file = this.plugin.app.metadataCache.getFirstLinkpathDest(noteName, '');
            if (file instanceof TFile) {
                this.addHoverPreview(linkEl, file.path);
            }
        } else {
            // Fallback to plain text
            headerElement.textContent = this.formatGroupName(projectName);
        }
    }

    /**
     * Add hover preview functionality to an element
     */
    private addHoverPreview(element: HTMLElement, filePath: string) {
        element.addEventListener('mouseover', (event) => {
            const file = this.app.vault.getAbstractFileByPath(filePath);
            if (file) {
                this.app.workspace.trigger('hover-link', {
                    event,
                    source: 'tasknotes-tasklistview',
                    hoverParent: this,
                    targetEl: element,
                    linktext: filePath,
                    sourcePath: filePath
                });
            }
        });
    }
}<|MERGE_RESOLUTION|>--- conflicted
+++ resolved
@@ -10,10 +10,10 @@
 } from '../types';
 // No helper functions needed from helpers
 import { perfMonitor } from '../utils/PerformanceMonitor';
-<<<<<<< HEAD
 import { 
     createTaskCard,
     updateTaskCard,
+    refreshParentTaskSubtasks,
     toggleTaskCardSelection,
     setTaskCardSelected,
     isTaskCardSelected,
@@ -28,9 +28,6 @@
     showTagsModal,
     showContextModal
 } from '../ui/TaskCard';
-=======
-import { createTaskCard, updateTaskCard, refreshParentTaskSubtasks } from '../ui/TaskCard';
->>>>>>> 5424e43e
 import { FilterBar } from '../ui/FilterBar';
 import { DragDropHandler } from 'src/ui/DragDropHandler';
 import { getTopmostVisibleElement } from 'src/utils/helpers';
