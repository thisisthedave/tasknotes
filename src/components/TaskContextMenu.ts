--- conflicted
+++ resolved
@@ -6,16 +6,13 @@
 import { CalendarExportService } from '../services/CalendarExportService';
 import { showConfirmationModal } from '../modals/ConfirmationModal';
 import { showTextInputModal } from '../modals/TextInputModal';
-<<<<<<< HEAD
-import { showProjectModal } from '../modals/ProjectSelectModal';
-import { DEFAULT_POINT_SUGGESTIONS } from 'src/modals/StoryPointsModal';
-=======
 import { StatusContextMenu } from './StatusContextMenu';
 import { PriorityContextMenu } from './PriorityContextMenu';
 import { DateContextMenu } from './DateContextMenu';
 import { RecurrenceContextMenu } from './RecurrenceContextMenu';
 import { ReminderContextMenu } from './ReminderContextMenu';
->>>>>>> ad6d8cee
+import { showProjectModal } from '../modals/ProjectSelectModal';
+import { DEFAULT_POINT_SUGGESTIONS } from 'src/modals/StoryPointsModal';
 
 export interface TaskContextMenuOptions {
     task: TaskInfo;
@@ -463,15 +460,6 @@
         });
         
         this.menu.addSeparator();
-
-        // Add Project
-        this.menu.addItem((item) => {
-            item.setTitle('Add project...');
-            item.setIcon('folder-plus');
-            item.onClick(() => {
-                showProjectModal(plugin, [task]);
-            });
-        });
         
         // Recurrence submenu  
         this.menu.addItem((item) => {
@@ -496,6 +484,16 @@
         });
         
         this.menu.addSeparator();
+        
+
+        // Add Project
+        this.menu.addItem((item) => {
+            item.setTitle('Add project...');
+            item.setIcon('folder-plus');
+            item.onClick(() => {
+                showProjectModal(plugin, [task]);
+            });
+        });
         
         // Create subtask
         this.menu.addItem((item) => {
