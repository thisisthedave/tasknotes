import { TFile, Notice, normalizePath, stringifyYaml } from 'obsidian';
import { format } from 'date-fns';
// YAML not needed in this service
import TaskNotesPlugin from '../main';
import { TaskInfo, TimeEntry, EVENT_TASK_UPDATED, EVENT_TASK_DELETED, TaskCreationData } from '../types';
import { getCurrentTimestamp, getCurrentDateString } from '../utils/dateUtils';
import { generateTaskFilename, generateUniqueFilename, FilenameContext } from '../utils/filenameGenerator';
import { ensureFolderExists } from '../utils/helpers';
import { processTemplate, mergeTemplateFrontmatter, TemplateData } from '../utils/templateProcessor';

export class TaskService {
    constructor(private plugin: TaskNotesPlugin) {}

    /**
     * Create a new task file with all the necessary setup
     * This is the central method for task creation used by all components
     */
    async createTask(taskData: TaskCreationData): Promise<{ file: TFile; taskInfo: TaskInfo }> {
        try {
            // Validate required fields
            if (!taskData.title || !taskData.title.trim()) {
                throw new Error('Title is required');
            }

            if (taskData.title.length > 200) {
                throw new Error('Title is too long (max 200 characters)');
            }

            // Apply defaults for missing fields
            const title = taskData.title.trim();
            const priority = taskData.priority || this.plugin.settings.defaultTaskPriority;
            const status = taskData.status || this.plugin.settings.defaultTaskStatus;
            const dateCreated = taskData.dateCreated || getCurrentTimestamp();
            const dateModified = taskData.dateModified || getCurrentTimestamp();

            // Prepare contexts, projects, and tags arrays
            const contextsArray = taskData.contexts || [];
            const projectsArray = taskData.projects || [];
            const tagsArray = taskData.tags || [this.plugin.settings.taskTag];
            
            // Ensure task tag is always included
            if (!tagsArray.includes(this.plugin.settings.taskTag)) {
                tagsArray.unshift(this.plugin.settings.taskTag);
            }

            // Generate filename
            const filenameContext: FilenameContext = {
                title: title,
                priority: priority,
                status: status,
                date: new Date(),
                dueDate: taskData.due,
                scheduledDate: taskData.scheduled
            };

            const baseFilename = generateTaskFilename(filenameContext, this.plugin.settings);
            
            // Determine folder based on creation context
            let folder = '';
            if (taskData.creationContext === 'inline-conversion') {
                // For inline conversion, use the inline task folder setting with variable support
                const inlineFolder = this.plugin.settings.inlineTaskConvertFolder || '';
                if (inlineFolder.includes('{{currentNotePath}}')) {
                    // Get current file's folder path
                    const currentFile = this.plugin.app.workspace.getActiveFile();
                    const currentFolderPath = currentFile?.parent?.path || '';
                    folder = inlineFolder.replace(/\{\{currentNotePath\}\}/g, currentFolderPath);
                } else {
                    folder = inlineFolder;
                }
            } else {
                // For manual creation and other contexts, use the general tasks folder
                folder = this.plugin.settings.tasksFolder || '';
            }
            
            // Ensure folder exists
            if (folder) {
                await ensureFolderExists(this.plugin.app.vault, folder);
            }
            
            // Generate unique filename
            const uniqueFilename = await generateUniqueFilename(baseFilename, folder, this.plugin.app.vault);
            const fullPath = folder ? `${folder}/${uniqueFilename}.md` : `${uniqueFilename}.md`;

            // Create complete TaskInfo object with all the data
            const completeTaskData: Partial<TaskInfo> = {
                title: title,
                status: status,
                priority: priority,
                due: taskData.due || undefined,
                scheduled: taskData.scheduled || undefined,
                contexts: contextsArray.length > 0 ? contextsArray : undefined,
                projects: projectsArray.length > 0 ? projectsArray : undefined,
                timeEstimate: taskData.timeEstimate && taskData.timeEstimate > 0 ? taskData.timeEstimate : undefined,
                dateCreated: dateCreated,
                dateModified: dateModified,
                recurrence: taskData.recurrence || undefined,
                icsEventId: taskData.icsEventId || undefined
            };

            // Use field mapper to convert to frontmatter with proper field mapping
            const frontmatter = this.plugin.fieldMapper.mapToFrontmatter(completeTaskData, this.plugin.settings.taskTag, this.plugin.settings.storeTitleInFilename);
            
            // Tags are handled separately (not via field mapper)
            frontmatter.tags = tagsArray;

            // Apply template processing (both frontmatter and body)
            const templateResult = await this.applyTemplate(taskData);
            
            // Merge template frontmatter with base frontmatter
            // User-defined values take precedence over template frontmatter
            const finalFrontmatter = mergeTemplateFrontmatter(frontmatter, templateResult.frontmatter);
            
            // Prepare file content
            const yamlHeader = stringifyYaml(finalFrontmatter);
            let content = `---\n${yamlHeader}---\n\n`;
            
            // Add processed body content if any
            if (templateResult.body && templateResult.body.trim()) {
                content += `${templateResult.body.trim()}\n\n`;
            }

            // Create the file
            const file = await this.plugin.app.vault.create(fullPath, content);

            // Create final TaskInfo object for cache and events
            // Ensure required fields are present by using the complete task data as base
            const taskInfo: TaskInfo = {
                ...completeTaskData,
                ...finalFrontmatter,
                // Ensure required fields are always defined
                title: finalFrontmatter.title || completeTaskData.title || title,
                status: finalFrontmatter.status || completeTaskData.status || status,
                priority: finalFrontmatter.priority || completeTaskData.priority || priority,
                path: file.path,
                tags: tagsArray,
                archived: false
            };

            // Update cache proactively
            this.plugin.cacheManager.updateTaskInfoInCache(file.path, taskInfo);

            // Emit task created event
            this.plugin.emitter.trigger(EVENT_TASK_UPDATED, {
                path: file.path,
                updatedTask: taskInfo
            });

            return { file, taskInfo };
        } catch (error) {
            const errorMessage = error instanceof Error ? error.message : String(error);
            console.error('Error creating task:', {
                error: errorMessage,
                stack: error instanceof Error ? error.stack : undefined,
                taskData
            });
            
            throw new Error(`Failed to create task: ${errorMessage}`);
        }
    }

    /**
     * Apply template to task (both frontmatter and body) if enabled in settings
     */
    private async applyTemplate(taskData: TaskCreationData): Promise<{ frontmatter: Record<string, any>; body: string }> {
        const defaults = this.plugin.settings.taskCreationDefaults;
        
        // Check if body template is enabled and configured
        if (!defaults.useBodyTemplate || !defaults.bodyTemplate?.trim()) {
            // No template configured, return empty frontmatter and details as body
            return {
                frontmatter: {},
                body: taskData.details?.trim() || ''
            };
        }
        
        try {
            // Normalize the template path and ensure it has .md extension
            let templatePath = normalizePath(defaults.bodyTemplate.trim());
            if (!templatePath.endsWith('.md')) {
                templatePath += '.md';
            }
            
            // Try to load the template file
            const templateFile = this.plugin.app.vault.getAbstractFileByPath(templatePath);
            if (templateFile instanceof TFile) {
                const templateContent = await this.plugin.app.vault.read(templateFile);
                
                // Prepare task data for template variables (with all final values)
                const templateTaskData: TemplateData = {
                    title: taskData.title || '',
                    priority: taskData.priority || '',
                    status: taskData.status || '',
                    contexts: Array.isArray(taskData.contexts) ? taskData.contexts : [],
                    tags: Array.isArray(taskData.tags) ? taskData.tags : [],
                    timeEstimate: taskData.timeEstimate || 0,
                    dueDate: taskData.due || '',
                    scheduledDate: taskData.scheduled || '',
                    details: taskData.details || '',
                    parentNote: taskData.parentNote || ''
                };
                
                // Process the complete template (frontmatter + body)
                return processTemplate(templateContent, templateTaskData);
            } else {
                // Template file not found, log error and return details as-is
                console.warn(`Task body template not found: ${templatePath}`);
                new Notice(`Task body template not found: ${templatePath}`);
                return {
                    frontmatter: {},
                    body: taskData.details?.trim() || ''
                };
            }
        } catch (error) {
            // Error reading template, log error and return details as-is
            console.error('Error reading task body template:', error);
            new Notice(`Error reading task body template: ${defaults.bodyTemplate}`);
            return {
                frontmatter: {},
                body: taskData.details?.trim() || ''
            };
        }
    }

    /**
     * Toggle the status of a task between completed and open
     */
    async toggleStatus(task: TaskInfo): Promise<TaskInfo> {
        try {
            // Determine new status
            const isCurrentlyCompleted = this.plugin.statusManager.isCompletedStatus(task.status);
            const newStatus = isCurrentlyCompleted 
                ? this.plugin.settings.defaultTaskStatus // Revert to default open status
                : this.plugin.statusManager.getCompletedStatuses()[0] || 'done'; // Set to first completed status

            return await this.updateProperty(task, 'status', newStatus);
        } catch (error) {
            const errorMessage = error instanceof Error ? error.message : String(error);
            console.error('Error toggling task status:', {
                error: errorMessage,
                stack: error instanceof Error ? error.stack : undefined,
                taskPath: task.path,
                currentStatus: task.status
            });
            
            throw new Error(`Failed to toggle task status: ${errorMessage}`);
        }
    }

    /**
     * Update a single property of a task following the deterministic data flow pattern
     */
    async updateProperty(task: TaskInfo, property: keyof TaskInfo, value: any, options: { silent?: boolean } = {}): Promise<TaskInfo> {
        try {
            const file = this.plugin.app.vault.getAbstractFileByPath(task.path);
            if (!(file instanceof TFile)) {
                throw new Error(`Cannot find task file: ${task.path}`);
            }
            
            // Get fresh task data to prevent overwrites
            const freshTask = await this.plugin.cacheManager.getTaskInfo(task.path) || task;
            
            // Step 1: Construct new state in memory using fresh data
            const updatedTask = { ...freshTask } as Record<string, any>;
            updatedTask[property] = value;
            updatedTask.dateModified = getCurrentTimestamp();
            
            // Handle derivative changes for status updates
            if (property === 'status' && !freshTask.recurrence) {
                if (this.plugin.statusManager.isCompletedStatus(value)) {
                    updatedTask.completedDate = getCurrentDateString();
                } else {
                    updatedTask.completedDate = undefined;
                }
            }
            
            // Step 2: Persist to file
            await this.plugin.app.fileManager.processFrontMatter(file, (frontmatter) => {
                // Use field mapper to get the correct frontmatter property name
                const fieldName = this.plugin.fieldMapper.toUserField(property as keyof import('../types').FieldMapping);
                
                if (property === 'status') {
                    frontmatter[fieldName] = value;
                    
                    // Update completed date when marking as complete (non-recurring tasks only)
                    if (!task.recurrence) {
                        const completedDateField = this.plugin.fieldMapper.toUserField('completedDate');
                        if (this.plugin.statusManager.isCompletedStatus(value)) {
                            frontmatter[completedDateField] = getCurrentDateString();
                        } else {
                            // Remove completed date when marking as incomplete
                            if (frontmatter[completedDateField]) {
                                delete frontmatter[completedDateField];
                            }
                        }
                    }
                } else if ((property === 'due' || property === 'scheduled') && !value) {
                    // Remove empty due/scheduled dates
                    delete frontmatter[fieldName];
                } else {
                    frontmatter[fieldName] = value;
                }
                
                // Always update the modification timestamp using field mapper
                const dateModifiedField = this.plugin.fieldMapper.toUserField('dateModified');
                frontmatter[dateModifiedField] = updatedTask.dateModified;
            });
            
            // Step 3: Proactively update cache
            try {
                await this.plugin.cacheManager.updateTaskInfoInCache(task.path, updatedTask as TaskInfo);
            } catch (cacheError) {
                // Cache errors shouldn't break the operation, just log them
                console.error('Error updating task cache:', {
                    error: cacheError instanceof Error ? cacheError.message : String(cacheError),
                    taskPath: task.path
                });
            }
            
            // Step 4: Notify system of change
            try {
                this.plugin.emitter.trigger(EVENT_TASK_UPDATED, {
                    path: task.path,
                    originalTask: task,
                    updatedTask: updatedTask as TaskInfo
                });
            } catch (eventError) {
                console.error('Error emitting task update event:', {
                    error: eventError instanceof Error ? eventError.message : String(eventError),
                    taskPath: task.path
                });
                // Event emission errors shouldn't break the operation
            }
            
            // Step 5: Return authoritative data
            return updatedTask as TaskInfo;
        } catch (error) {
            const errorMessage = error instanceof Error ? error.message : String(error);
            console.error('Error updating task property:', {
                error: errorMessage,
                stack: error instanceof Error ? error.stack : undefined,
                taskPath: task.path,
                property: String(property),
                value
            });
            
            throw new Error(`Failed to update task property: ${errorMessage}`);
        }
    }

    /**
     * Toggle the archive status of a task
     */
    async toggleArchive(task: TaskInfo): Promise<TaskInfo> {
        const file = this.plugin.app.vault.getAbstractFileByPath(task.path);
        if (!(file instanceof TFile)) {
            throw new Error(`Cannot find task file: ${task.path}`);
        }

        const archiveTag = this.plugin.fieldMapper.getMapping().archiveTag;
        const isCurrentlyArchived = task.archived;
        
        // Step 1: Construct new state in memory
        const updatedTask = { ...task };
        updatedTask.archived = !isCurrentlyArchived;
        updatedTask.dateModified = getCurrentTimestamp();
        
        // Update tags array to include/exclude archive tag
        if (!updatedTask.tags) {
            updatedTask.tags = [];
        }
        
        if (isCurrentlyArchived) {
            // Remove archive tag
            updatedTask.tags = updatedTask.tags.filter(tag => tag !== archiveTag);
        } else {
            // Add archive tag if not present
            if (!updatedTask.tags.includes(archiveTag)) {
                updatedTask.tags = [...updatedTask.tags, archiveTag];
            }
        }
        
        // Step 2: Persist to file
        await this.plugin.app.fileManager.processFrontMatter(file, (frontmatter) => {
            const dateModifiedField = this.plugin.fieldMapper.toUserField('dateModified');
            
            // Toggle archived property (note: archived is handled via tags, not as a separate field)
            if (isCurrentlyArchived) {
                // Remove archive tag from tags array if present
                if (frontmatter.tags && Array.isArray(frontmatter.tags)) {
                    frontmatter.tags = frontmatter.tags.filter((tag: string) => tag !== archiveTag);
                    if (frontmatter.tags.length === 0) {
                        delete frontmatter.tags;
                    }
                }
            } else {
                // Add archive tag to tags array
                if (!frontmatter.tags) {
                    frontmatter.tags = [];
                } else if (!Array.isArray(frontmatter.tags)) {
                    frontmatter.tags = [frontmatter.tags];
                }
                
                if (!frontmatter.tags.includes(archiveTag)) {
                    frontmatter.tags.push(archiveTag);
                }
            }
            
            // Always update the modification timestamp using field mapper
            frontmatter[dateModifiedField] = updatedTask.dateModified;
        });
        
        // Step 3: Proactively update cache
        await this.plugin.cacheManager.updateTaskInfoInCache(task.path, updatedTask);
        
        // Step 4: Notify system of change
        this.plugin.emitter.trigger(EVENT_TASK_UPDATED, {
            path: task.path,
            originalTask: task,
            updatedTask: updatedTask
        });
        
        // Step 5: Return authoritative data
        return updatedTask;
    }

    /**
     * Start time tracking for a task
     */
    async startTimeTracking(task: TaskInfo): Promise<TaskInfo> {
        const file = this.plugin.app.vault.getAbstractFileByPath(task.path);
        if (!(file instanceof TFile)) {
            throw new Error(`Cannot find task file: ${task.path}`);
        }

        // Check if already tracking
        const activeSession = this.plugin.getActiveTimeSession(task);
        if (activeSession) {
            throw new Error('Time tracking is already active for this task');
        }

        // Step 1: Construct new state in memory
        const updatedTask = { ...task };
        updatedTask.dateModified = getCurrentTimestamp();
        
        if (!updatedTask.timeEntries) {
            updatedTask.timeEntries = [];
        }
        
        const newEntry: TimeEntry = {
            startTime: getCurrentTimestamp(),
            description: 'Work session'
        };
        updatedTask.timeEntries = [...updatedTask.timeEntries, newEntry];

        // Step 2: Persist to file
        await this.plugin.app.fileManager.processFrontMatter(file, (frontmatter) => {
            const timeEntriesField = this.plugin.fieldMapper.toUserField('timeEntries');
            const dateModifiedField = this.plugin.fieldMapper.toUserField('dateModified');
            
            if (!frontmatter[timeEntriesField]) {
                frontmatter[timeEntriesField] = [];
            }

            // Add new time entry with start time
            frontmatter[timeEntriesField].push(newEntry);
            frontmatter[dateModifiedField] = updatedTask.dateModified;
        });

        // Step 3: Proactively update cache
        await this.plugin.cacheManager.updateTaskInfoInCache(task.path, updatedTask);
        
        // Step 4: Notify system of change
        this.plugin.emitter.trigger(EVENT_TASK_UPDATED, {
            path: task.path,
            originalTask: task,
            updatedTask: updatedTask
        });
        
        // Step 5: Return authoritative data
        return updatedTask;
    }

    /**
     * Stop time tracking for a task
     */
    async stopTimeTracking(task: TaskInfo): Promise<TaskInfo> {
        const file = this.plugin.app.vault.getAbstractFileByPath(task.path);
        if (!(file instanceof TFile)) {
            throw new Error(`Cannot find task file: ${task.path}`);
        }

        const activeSession = this.plugin.getActiveTimeSession(task);
        if (!activeSession) {
            throw new Error('No active time tracking session for this task');
        }

        // Step 1: Construct new state in memory
        const updatedTask = { ...task };
        updatedTask.dateModified = getCurrentTimestamp();
        
        if (updatedTask.timeEntries && Array.isArray(updatedTask.timeEntries)) {
            const entryIndex = updatedTask.timeEntries.findIndex((entry: TimeEntry) => 
                entry.startTime === activeSession.startTime && !entry.endTime
            );
            if (entryIndex !== -1) {
                updatedTask.timeEntries = [...updatedTask.timeEntries];
                updatedTask.timeEntries[entryIndex] = {
                    ...updatedTask.timeEntries[entryIndex],
                    endTime: getCurrentTimestamp()
                };
            }
        }

        // Step 2: Persist to file
        await this.plugin.app.fileManager.processFrontMatter(file, (frontmatter) => {
            const timeEntriesField = this.plugin.fieldMapper.toUserField('timeEntries');
            const dateModifiedField = this.plugin.fieldMapper.toUserField('dateModified');
            
            if (frontmatter[timeEntriesField] && Array.isArray(frontmatter[timeEntriesField])) {
                // Find and update the active session
                const entryIndex = frontmatter[timeEntriesField].findIndex((entry: TimeEntry) => 
                    entry.startTime === activeSession.startTime && !entry.endTime
                );

                if (entryIndex !== -1) {
                    frontmatter[timeEntriesField][entryIndex].endTime = getCurrentTimestamp();
                }
            }
            frontmatter[dateModifiedField] = updatedTask.dateModified;
        });

        // Step 3: Proactively update cache
        await this.plugin.cacheManager.updateTaskInfoInCache(task.path, updatedTask);
        
        // Step 4: Notify system of change
        this.plugin.emitter.trigger(EVENT_TASK_UPDATED, {
            path: task.path,
            originalTask: task,
            updatedTask: updatedTask
        });
        
        // Step 5: Return authoritative data
        return updatedTask;
    }

    /**
     * Update a task with multiple property changes following the deterministic data flow pattern
     * This is the centralized method for bulk task updates used by the TaskEditModal
     */
    async updateTask(originalTask: TaskInfo, updates: Partial<TaskInfo>): Promise<TaskInfo> {
        try {
            const file = this.plugin.app.vault.getAbstractFileByPath(originalTask.path);
            if (!(file instanceof TFile)) {
                throw new Error(`Cannot find task file: ${originalTask.path}`);
            }

            const isRenameNeeded = this.plugin.settings.storeTitleInFilename && updates.title && updates.title !== originalTask.title;
            let newPath = originalTask.path;

            if (isRenameNeeded) {
                const parentPath = file.parent ? file.parent.path : '';
                const newFilename = await generateUniqueFilename(updates.title!, parentPath, this.plugin.app.vault);
                newPath = parentPath ? `${parentPath}/${newFilename}.md` : `${newFilename}.md`;
            }

            // Step 1: Persist frontmatter changes to the file at its original path
            await this.plugin.app.fileManager.processFrontMatter(file, (frontmatter) => {
                const completeTaskData: Partial<TaskInfo> = {
                    ...originalTask,
                    ...updates,
                    dateModified: getCurrentTimestamp()
                };

                const mappedFrontmatter = this.plugin.fieldMapper.mapToFrontmatter(
                    completeTaskData,
                    this.plugin.settings.taskTag,
                    this.plugin.settings.storeTitleInFilename
                );

                Object.keys(mappedFrontmatter).forEach(key => {
                    if (mappedFrontmatter[key] !== undefined) {
                        frontmatter[key] = mappedFrontmatter[key];
                    }
                });

                if (updates.hasOwnProperty('due') && updates.due === undefined) delete frontmatter[this.plugin.fieldMapper.toUserField('due')];
                if (updates.hasOwnProperty('scheduled') && updates.scheduled === undefined) delete frontmatter[this.plugin.fieldMapper.toUserField('scheduled')];
                if (updates.hasOwnProperty('contexts') && updates.contexts === undefined) delete frontmatter[this.plugin.fieldMapper.toUserField('contexts')];
                if (updates.hasOwnProperty('timeEstimate') && updates.timeEstimate === undefined) delete frontmatter[this.plugin.fieldMapper.toUserField('timeEstimate')];
                if (updates.hasOwnProperty('completedDate') && updates.completedDate === undefined) delete frontmatter[this.plugin.fieldMapper.toUserField('completedDate')];
                if (updates.hasOwnProperty('recurrence') && updates.recurrence === undefined) delete frontmatter[this.plugin.fieldMapper.toUserField('recurrence')];

                if (isRenameNeeded) {
                    delete frontmatter[this.plugin.fieldMapper.toUserField('title')];
                }

                if (updates.hasOwnProperty('tags')) {
                    frontmatter.tags = updates.tags;
                } else if (originalTask.tags) {
                    frontmatter.tags = originalTask.tags;
                }
            });

            // Step 2: Rename the file if needed, after frontmatter is updated
            if (isRenameNeeded) {
                await this.plugin.app.fileManager.renameFile(file, newPath);
            }

            // Step 3: Construct the final authoritative state
            const updatedTask: TaskInfo = {
                ...originalTask,
                ...updates,
                path: newPath,
                dateModified: getCurrentTimestamp()
            };

            if (updates.status !== undefined && !originalTask.recurrence) {
                if (this.plugin.statusManager.isCompletedStatus(updates.status)) {
                    if (!originalTask.completedDate) {
                        updatedTask.completedDate = getCurrentDateString();
                    }
                } else {
                    updatedTask.completedDate = undefined;
                }
            }

            // Step 4: Update cache
            if (isRenameNeeded) {
                this.plugin.cacheManager.clearCacheEntry(originalTask.path);
            }
            try {
                await this.plugin.cacheManager.updateTaskInfoInCache(newPath, updatedTask);
            } catch (cacheError) {
                // Cache errors shouldn't break the operation, just log them
                console.error('Error updating task cache:', {
                    error: cacheError instanceof Error ? cacheError.message : String(cacheError),
                    taskPath: newPath
                });
            }

            // Step 5: Notify system of change
            try {
                this.plugin.emitter.trigger(EVENT_TASK_UPDATED, {
                    path: newPath,
                    originalTask: originalTask,
                    updatedTask: updatedTask
                });
            } catch (eventError) {
                console.error('Error emitting task update event:', {
                    error: eventError instanceof Error ? eventError.message : String(eventError),
                    taskPath: newPath
                });
                // Event emission errors shouldn't break the operation
            }

            return updatedTask;
        } catch (error) {
            const errorMessage = error instanceof Error ? error.message : String(error);
            console.error('Error updating task:', {
                error: errorMessage,
                stack: error instanceof Error ? error.stack : undefined,
                taskPath: originalTask.path,
                updates
            });
            
            throw new Error(`Failed to update task: ${errorMessage}`);
        }
    }

    /**
     * Delete a task file and remove it from all caches and indexes
     */
    async deleteTask(task: TaskInfo): Promise<void> {
        try {
            const file = this.plugin.app.vault.getAbstractFileByPath(task.path);
            if (!(file instanceof TFile)) {
                throw new Error(`Cannot find task file: ${task.path}`);
            }

            // Step 1: Delete the file from the vault
            await this.plugin.app.vault.delete(file);

            // Step 2: Remove from cache and indexes (this will be done by the file delete event)
            // But we'll also do it proactively to ensure immediate UI updates
            this.plugin.cacheManager.clearCacheEntry(task.path);

            // Step 3: Emit task deleted event
            this.plugin.emitter.trigger(EVENT_TASK_DELETED, {
                path: task.path,
                deletedTask: task
            });

        } catch (error) {
            const errorMessage = error instanceof Error ? error.message : String(error);
            console.error('Error deleting task:', {
                error: errorMessage,
                stack: error instanceof Error ? error.stack : undefined,
                taskPath: task.path
            });
            
            throw new Error(`Failed to delete task: ${errorMessage}`);
        }
    }

    /**
     * Toggle completion status for recurring tasks on a specific date
     */
    async toggleRecurringTaskComplete(task: TaskInfo, date?: Date): Promise<TaskInfo> {
        const file = this.plugin.app.vault.getAbstractFileByPath(task.path);
        if (!(file instanceof TFile)) {
            throw new Error(`Cannot find task file: ${task.path}`);
        }

        // Get fresh task data to ensure we have the latest completion state
        const freshTask = await this.plugin.cacheManager.getTaskInfo(task.path) || task;
        
        if (!freshTask.recurrence) {
            throw new Error('Task is not recurring');
        }

        // Use the provided date or fall back to the currently selected date
        const targetDate = date || this.plugin.selectedDate;
        const dateStr = format(targetDate, 'yyyy-MM-dd');
        
        // Check current completion status for this date using fresh data
        const completeInstances = Array.isArray(freshTask.complete_instances) ? freshTask.complete_instances : [];
        const currentComplete = completeInstances.includes(dateStr);
        const newComplete = !currentComplete;
        
        // Step 1: Construct new state in memory using fresh data
        const updatedTask = { ...freshTask };
        updatedTask.dateModified = getCurrentTimestamp();
        
        if (newComplete) {
            // Add date to completed instances if not already present
            if (!completeInstances.includes(dateStr)) {
                updatedTask.complete_instances = [...completeInstances, dateStr];
            }
        } else {
            // Remove date from completed instances
            updatedTask.complete_instances = completeInstances.filter(d => d !== dateStr);
        }
        
        // Step 2: Persist to file
        await this.plugin.app.fileManager.processFrontMatter(file, (frontmatter) => {
            const completeInstancesField = this.plugin.fieldMapper.toUserField('completeInstances');
            const dateModifiedField = this.plugin.fieldMapper.toUserField('dateModified');
            
            // Ensure complete_instances array exists
            if (!frontmatter[completeInstancesField]) {
                frontmatter[completeInstancesField] = [];
            }
            
            const completeDates: string[] = frontmatter[completeInstancesField];
            
            if (newComplete) {
                // Add date to completed instances if not already present
                if (!completeDates.includes(dateStr)) {
                    frontmatter[completeInstancesField] = [...completeDates, dateStr];
                }
            } else {
                // Remove date from completed instances
                frontmatter[completeInstancesField] = completeDates.filter(d => d !== dateStr);
            }
            
            frontmatter[dateModifiedField] = updatedTask.dateModified;
        });
        
        // Step 3: Proactively update cache
        await this.plugin.cacheManager.updateTaskInfoInCache(freshTask.path, updatedTask);
        
        // Step 4: Notify system of change
        this.plugin.emitter.trigger(EVENT_TASK_UPDATED, {
            path: freshTask.path,
            originalTask: freshTask,
            updatedTask: updatedTask
        });
        
        // Step 5: Return authoritative data
        return updatedTask;
    }

<<<<<<< HEAD
    async reorderTasks(tasks: TaskInfo[], fromIndex: number, toIndex: number): Promise<TaskInfo[]> {
        try {
            if (fromIndex < 0 || fromIndex >= tasks.length || toIndex < 0 || toIndex >= tasks.length) {
                throw new Error("Invalid task indices for reordering");
            }

            const INITIAL_SPACING = 1000;
            const newOrders: number[] = tasks.map(t => t.sortOrder ?? NaN);
            // console.log("Prev order:\n" + tasks.map(t => `${t.sortOrder}: ${t.title}`).join("\n"));

            // --- Step 1: Lazily assign sortOrders without mutating tasks ---
            let lastSortOrder = 0;
            for (let i = 0; i < tasks.length; i++) {
                if (!Number.isFinite(newOrders[i])) {
                    const nextIndex = tasks.findIndex((t, idx) => idx > i && Number.isFinite(newOrders[idx]));
                    if (nextIndex !== -1) {
                        const nextVal = newOrders[nextIndex]!;
                        const span = nextVal - lastSortOrder;
                        const gapCount = (nextIndex - i) + 1;
                        for (let j = i; j < nextIndex; j++) {
                            newOrders[j] = lastSortOrder + (span * (j - (i - 1))) / gapCount;
                        }
                        lastSortOrder = nextVal;
                        i = nextIndex - 1; // skip ahead to the last initialized one
                    } else {
                        newOrders[i] = lastSortOrder + INITIAL_SPACING;
                        lastSortOrder = newOrders[i];
                    }
                } else {
                    lastSortOrder = newOrders[i];
                }
            }

            // --- Step 2: Move the task in the array (and reorder the newOrders array to match) ---
            const [movedTask] = tasks.splice(fromIndex, 1);
            const [movedOrder] = newOrders.splice(fromIndex, 1);
            tasks.splice(toIndex, 0, movedTask);
            newOrders.splice(toIndex, 0, movedOrder);

            // --- Step 3: Compute new sortOrder for the moved task ---
            const prevOrder = newOrders[toIndex - 1];
            const nextOrder = newOrders[toIndex + 1];
            if (prevOrder !== undefined && nextOrder !== undefined) {
                newOrders[toIndex] = (prevOrder + nextOrder) / 2;
            } else if (prevOrder === undefined && nextOrder !== undefined) {
                newOrders[toIndex] = nextOrder - INITIAL_SPACING;
            } else if (prevOrder !== undefined && nextOrder === undefined) {
                newOrders[toIndex] = prevOrder + INITIAL_SPACING;
            } else {
                newOrders[toIndex] = 0; // only task in list
            }

            // --- Step 4: Renormalize if any gaps are too small ---
            const MIN_GAP = 1e-4;
            let needsRenormalization = false;
            for (let i = 1; i < newOrders.length; i++) {
                if ((newOrders[i] - newOrders[i - 1]) < MIN_GAP) {
                    needsRenormalization = true;
                    break;
                }
            }

            if (needsRenormalization) {
                for (let i = 0; i < newOrders.length; i++) {
                    newOrders[i] = i * INITIAL_SPACING;
                }
            }

            // --- Step 5: Persist only changed sortOrders ---
            const updates = tasks.map((task, idx) => {
                if (task.sortOrder !== newOrders[idx]) {
                    return this.updateProperty(task, "sortOrder", newOrders[idx]);
                }
                return Promise.resolve(task);
            });

            const updatedTasks = await Promise.all(updates);
            // console.log("New order:\n" + updatedTasks.map(t => `${t.sortOrder}: ${t.title}`).join("\n"));

            return updatedTasks;
        } catch (error) {
            const errorMessage = error instanceof Error ? error.message : String(error);
            console.error("Error reordering tasks:", {
                error: errorMessage,
                stack: error instanceof Error ? error.stack : undefined,
                tasks,
                fromIndex,
                toIndex
            });
            throw new Error(`Failed to reorder tasks: ${errorMessage}`);
        }
    }


=======
    /**
     * Delete a specific time entry from a task
     */
    async deleteTimeEntry(task: TaskInfo, timeEntryIndex: number): Promise<TaskInfo> {
        const file = this.plugin.app.vault.getAbstractFileByPath(task.path);
        if (!(file instanceof TFile)) {
            throw new Error(`Cannot find task file: ${task.path}`);
        }

        if (!task.timeEntries || !Array.isArray(task.timeEntries)) {
            throw new Error('Task has no time entries');
        }

        if (timeEntryIndex < 0 || timeEntryIndex >= task.timeEntries.length) {
            throw new Error('Invalid time entry index');
        }

        // Step 1: Construct new state in memory
        const updatedTask = { ...task };
        updatedTask.dateModified = getCurrentTimestamp();
        
        // Remove the time entry at the specified index
        updatedTask.timeEntries = task.timeEntries.filter((_, index) => index !== timeEntryIndex);

        // Step 2: Persist to file
        await this.plugin.app.fileManager.processFrontMatter(file, (frontmatter) => {
            const timeEntriesField = this.plugin.fieldMapper.toUserField('timeEntries');
            const dateModifiedField = this.plugin.fieldMapper.toUserField('dateModified');
            
            if (frontmatter[timeEntriesField] && Array.isArray(frontmatter[timeEntriesField])) {
                // Remove the time entry at the specified index
                frontmatter[timeEntriesField] = frontmatter[timeEntriesField].filter((_: any, index: number) => index !== timeEntryIndex);
            }
            
            frontmatter[dateModifiedField] = updatedTask.dateModified;
        });

        // Step 3: Proactively update cache
        await this.plugin.cacheManager.updateTaskInfoInCache(task.path, updatedTask);
        
        // Step 4: Notify system of change
        this.plugin.emitter.trigger(EVENT_TASK_UPDATED, {
            path: task.path,
            originalTask: task,
            updatedTask: updatedTask
        });
        
        // Step 5: Return authoritative data
        return updatedTask;
    }
>>>>>>> b41c81d7
}<|MERGE_RESOLUTION|>--- conflicted
+++ resolved
@@ -781,7 +781,57 @@
         return updatedTask;
     }
 
-<<<<<<< HEAD
+    /**
+     * Delete a specific time entry from a task
+     */
+    async deleteTimeEntry(task: TaskInfo, timeEntryIndex: number): Promise<TaskInfo> {
+        const file = this.plugin.app.vault.getAbstractFileByPath(task.path);
+        if (!(file instanceof TFile)) {
+            throw new Error(`Cannot find task file: ${task.path}`);
+        }
+
+        if (!task.timeEntries || !Array.isArray(task.timeEntries)) {
+            throw new Error('Task has no time entries');
+        }
+
+        if (timeEntryIndex < 0 || timeEntryIndex >= task.timeEntries.length) {
+            throw new Error('Invalid time entry index');
+        }
+
+        // Step 1: Construct new state in memory
+        const updatedTask = { ...task };
+        updatedTask.dateModified = getCurrentTimestamp();
+        
+        // Remove the time entry at the specified index
+        updatedTask.timeEntries = task.timeEntries.filter((_, index) => index !== timeEntryIndex);
+
+        // Step 2: Persist to file
+        await this.plugin.app.fileManager.processFrontMatter(file, (frontmatter) => {
+            const timeEntriesField = this.plugin.fieldMapper.toUserField('timeEntries');
+            const dateModifiedField = this.plugin.fieldMapper.toUserField('dateModified');
+            
+            if (frontmatter[timeEntriesField] && Array.isArray(frontmatter[timeEntriesField])) {
+                // Remove the time entry at the specified index
+                frontmatter[timeEntriesField] = frontmatter[timeEntriesField].filter((_: any, index: number) => index !== timeEntryIndex);
+            }
+            
+            frontmatter[dateModifiedField] = updatedTask.dateModified;
+        });
+
+        // Step 3: Proactively update cache
+        await this.plugin.cacheManager.updateTaskInfoInCache(task.path, updatedTask);
+        
+        // Step 4: Notify system of change
+        this.plugin.emitter.trigger(EVENT_TASK_UPDATED, {
+            path: task.path,
+            originalTask: task,
+            updatedTask: updatedTask
+        });
+        
+        // Step 5: Return authoritative data
+        return updatedTask;
+    }
+    
     async reorderTasks(tasks: TaskInfo[], fromIndex: number, toIndex: number): Promise<TaskInfo[]> {
         try {
             if (fromIndex < 0 || fromIndex >= tasks.length || toIndex < 0 || toIndex >= tasks.length) {
@@ -876,56 +926,4 @@
     }
 
 
-=======
-    /**
-     * Delete a specific time entry from a task
-     */
-    async deleteTimeEntry(task: TaskInfo, timeEntryIndex: number): Promise<TaskInfo> {
-        const file = this.plugin.app.vault.getAbstractFileByPath(task.path);
-        if (!(file instanceof TFile)) {
-            throw new Error(`Cannot find task file: ${task.path}`);
-        }
-
-        if (!task.timeEntries || !Array.isArray(task.timeEntries)) {
-            throw new Error('Task has no time entries');
-        }
-
-        if (timeEntryIndex < 0 || timeEntryIndex >= task.timeEntries.length) {
-            throw new Error('Invalid time entry index');
-        }
-
-        // Step 1: Construct new state in memory
-        const updatedTask = { ...task };
-        updatedTask.dateModified = getCurrentTimestamp();
-        
-        // Remove the time entry at the specified index
-        updatedTask.timeEntries = task.timeEntries.filter((_, index) => index !== timeEntryIndex);
-
-        // Step 2: Persist to file
-        await this.plugin.app.fileManager.processFrontMatter(file, (frontmatter) => {
-            const timeEntriesField = this.plugin.fieldMapper.toUserField('timeEntries');
-            const dateModifiedField = this.plugin.fieldMapper.toUserField('dateModified');
-            
-            if (frontmatter[timeEntriesField] && Array.isArray(frontmatter[timeEntriesField])) {
-                // Remove the time entry at the specified index
-                frontmatter[timeEntriesField] = frontmatter[timeEntriesField].filter((_: any, index: number) => index !== timeEntryIndex);
-            }
-            
-            frontmatter[dateModifiedField] = updatedTask.dateModified;
-        });
-
-        // Step 3: Proactively update cache
-        await this.plugin.cacheManager.updateTaskInfoInCache(task.path, updatedTask);
-        
-        // Step 4: Notify system of change
-        this.plugin.emitter.trigger(EVENT_TASK_UPDATED, {
-            path: task.path,
-            originalTask: task,
-            updatedTask: updatedTask
-        });
-        
-        // Step 5: Return authoritative data
-        return updatedTask;
-    }
->>>>>>> b41c81d7
 }