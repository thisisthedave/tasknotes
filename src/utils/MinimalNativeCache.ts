import { TFile, App, Events, EventRef, parseLinktext } from 'obsidian';
import { TaskInfo, NoteInfo } from '../types';
import { FieldMapper } from '../services/FieldMapper';
import { 
    getTodayString, 
    isBeforeDateSafe, 
    getDatePart,
    parseDateToUTC,
    formatDateForStorage
} from './dateUtils';
import { filterEmptyProjects } from './helpers';
import { TaskNotesSettings } from '../settings/settings';

/**
 * Ultra-minimal cache manager that leverages Obsidian's native metadata cache
 * to the maximum extent possible. Only maintains essential indexes for performance.
 * 
 * Design Philosophy:
 * - Native-first: Always use app.metadataCache as primary data source
 * - Minimal indexing: Only index performance-critical queries
 * - Compute on-demand: Replace complex indexes with smart filtering
 * - Event-driven: React to native metadata changes
 */
export class MinimalNativeCache extends Events {
    private app: App;
    private settings: TaskNotesSettings;
    private taskTag: string;
    private excludedFolders: string[];
    private fieldMapper?: FieldMapper;
    private disableNoteIndexing: boolean;
    private storeTitleInFilename: boolean;
    
    // Only essential indexes - everything else computed on-demand
    private tasksByDate: Map<string, Set<string>> = new Map(); // YYYY-MM-DD -> task paths
    private tasksByStatus: Map<string, Set<string>> = new Map(); // status -> task paths
    private overdueTasks: Set<string> = new Set(); // overdue task paths
    
    // Initialization state
    private initialized = false;
    private indexesBuilt = false;
    
    // Event listeners for cleanup
    private eventListeners: EventRef[] = [];
    
    // Debouncing for file changes to prevent excessive updates during typing
    private debouncedHandlers: Map<string, NodeJS.Timeout> = new Map();
    private readonly DEBOUNCE_DELAY = 300; // 300ms delay after user stops typing
    
    // Cache of last known task info for comparison to detect actual changes
    private lastKnownTaskInfo: Map<string, TaskInfo | null> = new Map();
    
    // Cache of last known frontmatter to detect frontmatter-specific changes
    private lastKnownFrontmatter: Map<string, any> = new Map();
    
    constructor(
        app: App,
        settings: TaskNotesSettings,
        fieldMapper?: FieldMapper
    ) {
        super();
        this.app = app;
        this.settings = settings;
        this.taskTag = settings.taskTag;
        this.excludedFolders = settings.excludedFolders
            ? settings.excludedFolders.split(',').map(folder => folder.trim())
            : [];
        this.fieldMapper = fieldMapper;
        this.disableNoteIndexing = settings.disableNoteIndexing;
        this.storeTitleInFilename = settings.storeTitleInFilename;
    }
    
    /**
     * Initialize by setting up native event listeners
     * Indexes built lazily for optimal startup performance
     */
    initialize(): void {
        if (this.initialized) {
            return;
        }
        
        this.setupNativeEventListeners();
        this.initialized = true;
        this.trigger('cache-initialized', { message: 'Minimal native cache ready' });
    }
    
    /**
     * Get the Obsidian app instance
     * Needed for external services to access app APIs
     */
    getApp(): App {
        return this.app;
    }

    /**
     * Check if a file is a task based on current settings
     */
    private isTaskFile(frontmatter: any): boolean {
        if (!frontmatter) return false;

        if (this.settings.taskIdentificationMethod === 'property') {
            const propName = this.settings.taskPropertyName;
            const propValue = this.settings.taskPropertyValue;
            if (!propName || !propValue) return false; // Not configured

            const frontmatterValue = frontmatter[propName];
            if (frontmatterValue === undefined) return false;

            // Handle both single and multi-value properties
            if (Array.isArray(frontmatterValue)) {
                return frontmatterValue.includes(propValue);
            }
            return frontmatterValue === propValue;
        } else {
            // Fallback to legacy tag-based method
            return Array.isArray(frontmatter.tags) && frontmatter.tags.includes(this.taskTag);
        }
    }
    
    /**
     * Set up native event listeners for real-time updates
     */
    private setupNativeEventListeners(): void {
        // Store event listeners for proper cleanup
        this.eventListeners.push(
            this.app.metadataCache.on('changed', (file, data, cache) => {
                if (file instanceof TFile && file.extension === 'md' && this.isValidFile(file.path)) {
                    this.handleFileChangedDebounced(file, cache);
                }
            })
        );
        
        this.eventListeners.push(
            this.app.metadataCache.on('deleted', (file, prevCache) => {
                if (file instanceof TFile && file.extension === 'md') {
                    this.handleFileDeleted(file.path);
                }
            })
        );
        
        this.eventListeners.push(
            this.app.vault.on('rename', (file, oldPath) => {
                if (file instanceof TFile && file.extension === 'md') {
                    this.handleFileRenamed(file, oldPath);
                }
            })
        );
    }
    
    /**
     * Ensure essential indexes are built (lazy loading)
     */
    private ensureIndexesBuilt(): void {
        if (this.indexesBuilt) return;
        
        this.indexesBuilt = true;
        window.setTimeout(() => this.buildEssentialIndexes(), 1);
    }
    
    /**
     * Build only essential indexes in background
     */
    private async buildEssentialIndexes(): Promise<void> {
        try {
            const markdownFiles = this.app.vault.getMarkdownFiles()
                .filter(file => this.isValidFile(file.path));
            
            // Process in small batches to avoid blocking
            const batchSize = 50;
            for (let i = 0; i < markdownFiles.length; i += batchSize) {
                const batch = markdownFiles.slice(i, i + batchSize);
                
                for (const file of batch) {
                    try {
                        const metadata = this.app.metadataCache.getFileCache(file);
                        if (metadata?.frontmatter && this.isTaskFile(metadata.frontmatter)) {
                            await this.indexTaskFile(file, metadata.frontmatter);
                        }
                    } catch (error) {
                        console.error(`Error indexing file ${file.path}:`, error);
                    }
                }
                
                // Yield control between batches
                await new Promise(resolve => window.setTimeout(resolve, 1));
            }
            
            this.trigger('indexes-built', { 
                tasksByDate: this.tasksByDate.size,
                tasksByStatus: this.tasksByStatus.size,
                overdueTasks: this.overdueTasks.size 
            });
            
        } catch (error) {
            console.error('Error building essential indexes:', error);
        }
    }
    
    /**
     * Index a task file (minimal - only essential indexes)
     */
    private async indexTaskFile(file: TFile, frontmatter: any): Promise<void> {
        if (!this.fieldMapper) return;
        
        try {
            const taskInfo = this.extractTaskInfoFromNative(file.path, frontmatter);
            if (!taskInfo) return;
            
            // Update only essential indexes
            this.updateDateIndex(file.path, taskInfo);
            this.updateStatusIndex(file.path, taskInfo.status);
            this.updateOverdueIndex(file.path, taskInfo);
            
        } catch (error) {
            console.error(`Error indexing task ${file.path}:`, error);
        }
    }
    
    // ========================================
    // PUBLIC API - NATIVE-FIRST APPROACH
    // ========================================
    
    /**
     * Get task info directly from native metadata cache
     */
    async getTaskInfo(path: string): Promise<TaskInfo | null> {
        const file = this.app.vault.getAbstractFileByPath(path);
        if (!(file instanceof TFile)) return null;
        
        const metadata = this.app.metadataCache.getFileCache(file);
        if (!metadata?.frontmatter) return null;
        
        return this.extractTaskInfoFromNative(path, metadata.frontmatter);
    }
    
    /**
     * Get all tasks by scanning native metadata cache
     */
    async getAllTasks(): Promise<TaskInfo[]> {
        const markdownFiles = this.app.vault.getMarkdownFiles()
            .filter(file => this.isValidFile(file.path));
        
        const tasks: TaskInfo[] = [];
        for (const file of markdownFiles) {
            const metadata = this.app.metadataCache.getFileCache(file);
            if (metadata?.frontmatter && this.isTaskFile(metadata.frontmatter)) {
                const taskInfo = this.extractTaskInfoFromNative(file.path, metadata.frontmatter);
                if (taskInfo) tasks.push(taskInfo);
            }
        }
        
        return tasks;
    }
    
    /**
     * Get tasks for specific date (uses essential index)
     */
    getTasksForDate(date: string): string[] {
        this.ensureIndexesBuilt();
        const taskPaths = this.tasksByDate.get(date) || new Set();
        return Array.from(taskPaths);
    }
    
    /**
     * Get task paths by status (uses essential index)
     */
    getTaskPathsByStatus(status: string): string[] {
        this.ensureIndexesBuilt();
        const taskPaths = this.tasksByStatus.get(status) || new Set();
        return Array.from(taskPaths);
    }
    
    /**
     * Get overdue task paths (uses essential index)
     */
    getOverdueTaskPaths(): Set<string> {
        this.ensureIndexesBuilt();
        return new Set(this.overdueTasks);
    }
    
    /**
     * Get calendar data by computing on-demand
     */
    async getCalendarData(year: number, month: number): Promise<any> {
        const taskData = new Map();
        const noteData = new Map();
        const dailyNotesSet = new Set<string>();
        
        // Get all markdown files for note counting
        const markdownFiles = this.app.vault.getMarkdownFiles()
            .filter(file => this.isValidFile(file.path));
        
        // Use Obsidian's daily notes interface for daily notes detection
        try {
            const { getAllDailyNotes } = require('obsidian-daily-notes-interface');
            const allDailyNotes = getAllDailyNotes();
            
            for (const [dateStr] of Object.entries(allDailyNotes)) {
                dailyNotesSet.add(dateStr);
            }
        } catch (e) {
            // Daily notes interface not available, fallback to filename pattern matching
        }
        
        // Process all files to extract date information for notes
        for (const file of markdownFiles) {
            const metadata = this.app.metadataCache.getFileCache(file);
            if (!metadata?.frontmatter) continue;
            
            const frontmatter = metadata.frontmatter;
            const isTask = this.isTaskFile(frontmatter);
            
            if (!isTask && !this.disableNoteIndexing) {
                // This is a note - extract date information
                let noteDate: string | null = null;
                
                // Try to extract date from frontmatter
                if (frontmatter.dateCreated || frontmatter.date) {
                    const dateValue = frontmatter.dateCreated || frontmatter.date;
                    try {
                        const parsed = new Date(dateValue);
                        if (!isNaN(parsed.getTime())) {
                            noteDate = parsed.toISOString().split('T')[0];
                        }
                    } catch (e) {
                        // Ignore invalid dates
                    }
                }
                
                // Check if it's a daily note by filename pattern (fallback)
                if (!noteDate) {
                    const fileName = file.basename;
                    // Common daily note patterns: YYYY-MM-DD, YYYY-MM-DD HH-mm-ss, etc.
                    const dateMatch = fileName.match(/(\d{4}-\d{2}-\d{2})/);
                    if (dateMatch) {
                        noteDate = dateMatch[1];
                        dailyNotesSet.add(noteDate);
                    }
                }
                
                if (noteDate) {
                    // Increment note count for this date
                    const currentCount = noteData.get(noteDate) || 0;
                    noteData.set(noteDate, currentCount + 1);
                }
            }
        }
        
        // Build task data for the requested month
        const daysInMonth = new Date(year, month + 1, 0).getDate();
        
        for (let day = 1; day <= daysInMonth; day++) {
            const dateKey = `${year}-${String(month + 1).padStart(2, '0')}-${String(day).padStart(2, '0')}`;
            
            // Get tasks for this date
            const taskPaths = this.getTasksForDate(dateKey);
            if (taskPaths.length > 0) {
                const tasks = await Promise.all(
                    taskPaths.map(path => this.getTaskInfo(path))
                );
                const validTasks = tasks.filter(task => task !== null) as TaskInfo[];
                
                if (validTasks.length > 0) {
                    // Create task summary info for calendar coloring
                    const taskSummary = {
                        count: validTasks.length,
                        hasDue: validTasks.some(task => task.due && !task.scheduled),
                        hasScheduled: validTasks.some(task => task.scheduled),
                        hasCompleted: validTasks.some(task => task.status === 'completed' || task.status === 'done'),
                        hasArchived: validTasks.some(task => task.archived),
                        tasks: validTasks
                    };
                    taskData.set(dateKey, taskSummary);
                }
            }
        }
        
        return { tasks: taskData, notes: noteData, dailyNotes: dailyNotesSet };
    }
    
    /**
     * Get all task paths by scanning native cache
     */
    getAllTaskPaths(): Set<string> {
        const taskPaths = new Set<string>();
        const markdownFiles = this.app.vault.getMarkdownFiles()
            .filter(file => this.isValidFile(file.path));
        
        for (const file of markdownFiles) {
            const metadata = this.app.metadataCache.getFileCache(file);
            if (metadata?.frontmatter && this.isTaskFile(metadata.frontmatter)) {
                taskPaths.add(file.path);
            }
        }
        
        return taskPaths;
    }
    
    /**
     * Get all statuses by computing on-demand from active tasks
     */
    getAllStatuses(): string[] {
        this.ensureIndexesBuilt();
        
        // If indexes aren't built yet, try to get statuses synchronously
        if (this.tasksByStatus.size === 0 && this.indexesBuilt) {
            console.debug('MinimalNativeCache: Indexes marked as built but tasksByStatus is empty, computing statuses synchronously');
            const statuses = new Set<string>();
            const markdownFiles = this.app.vault.getMarkdownFiles()
                .filter(file => this.isValidFile(file.path));
            
            for (const file of markdownFiles) {
                const metadata = this.app.metadataCache.getFileCache(file);
                if (metadata?.frontmatter && this.isTaskFile(metadata.frontmatter)) {
                    const taskInfo = this.extractTaskInfoFromNative(file.path, metadata.frontmatter);
                    if (taskInfo?.status) {
                        statuses.add(taskInfo.status);
                    }
                }
            }
            
            return Array.from(statuses).sort();
        }
        
        return Array.from(this.tasksByStatus.keys()).sort();
    }
    
    /**
     * Get all priorities by computing on-demand
     */
    getAllPriorities(): string[] {
        const priorities = new Set<string>();
        const markdownFiles = this.app.vault.getMarkdownFiles()
            .filter(file => this.isValidFile(file.path));
        
        for (const file of markdownFiles) {
            const metadata = this.app.metadataCache.getFileCache(file);
            if (metadata?.frontmatter && this.isTaskFile(metadata.frontmatter)) {
                const taskInfo = this.extractTaskInfoFromNative(file.path, metadata.frontmatter);
                if (taskInfo?.priority) {
                    priorities.add(taskInfo.priority);
                }
            }
        }
        
        return Array.from(priorities).sort();
    }
    
    /**
     * Get all tags by computing on-demand
     */
    getAllTags(): string[] {
        const tags = new Set<string>();
        const markdownFiles = this.app.vault.getMarkdownFiles()
            .filter(file => this.isValidFile(file.path));
        
        for (const file of markdownFiles) {
            const metadata = this.app.metadataCache.getFileCache(file);
            if (metadata?.frontmatter && this.isTaskFile(metadata.frontmatter)) {
                const taskInfo = this.extractTaskInfoFromNative(file.path, metadata.frontmatter);
                if (taskInfo?.tags && Array.isArray(taskInfo.tags)) {
                    taskInfo.tags.forEach(tag => tags.add(tag));
                }
            }
        }
        
        return Array.from(tags).sort();
    }
    
    /**
     * Get all contexts by computing on-demand
     */
    getAllContexts(): string[] {
        const contexts = new Set<string>();
        const markdownFiles = this.app.vault.getMarkdownFiles()
            .filter(file => this.isValidFile(file.path));
        
        for (const file of markdownFiles) {
            const metadata = this.app.metadataCache.getFileCache(file);
            if (metadata?.frontmatter && this.isTaskFile(metadata.frontmatter)) {
                const taskInfo = this.extractTaskInfoFromNative(file.path, metadata.frontmatter);
                if (taskInfo?.contexts && Array.isArray(taskInfo.contexts)) {
                    taskInfo.contexts.forEach(context => contexts.add(context));
                }
            }
        }
        
        return Array.from(contexts).sort();
    }
    
    /**
     * Get all projects by computing on-demand
     * Extracts project names from [[Note Name]] links in task project fields
     * Returns actual project note names/paths that exist as links in tasks
     */
    getAllProjects(): string[] {
        const projects = new Set<string>();
        const markdownFiles = this.app.vault.getMarkdownFiles()
            .filter(file => this.isValidFile(file.path));
        
        for (const file of markdownFiles) {
            const metadata = this.app.metadataCache.getFileCache(file);
            if (metadata?.frontmatter && this.isTaskFile(metadata.frontmatter)) {
                const taskInfo = this.extractTaskInfoFromNative(file.path, metadata.frontmatter);
                if (taskInfo && taskInfo.projects) {
                    const filteredProjects = filterEmptyProjects(taskInfo.projects);
                    if (filteredProjects.length > 0) {
                        filteredProjects.forEach(project => {
                            const extractedProjects = this.extractProjectNamesFromValue(project, file.path);
                            extractedProjects.forEach(projectName => {
                                // Trim and validate project names to avoid empty entries
                                const cleanName = projectName.trim();
                                if (cleanName.length > 0) {
                                    projects.add(cleanName);
                                }
                            });
                        });
                    }
                }
            }
        }
        
        return Array.from(projects).sort();
    }
    
    /**
     * Get detailed project information including file paths and existence status
     * Returns an object with project metadata for more advanced use cases
     */
    getAllProjectsWithDetails(): Array<{
        name: string;
        isLinkedNote: boolean;
        filePath?: string;
        exists: boolean;
        usageCount: number;
    }> {
        const projectMap = new Map<string, {
            name: string;
            isLinkedNote: boolean;
            filePath?: string;
            exists: boolean;
            usageCount: number;
        }>();
        
        const markdownFiles = this.app.vault.getMarkdownFiles()
            .filter(file => this.isValidFile(file.path));
        
        for (const file of markdownFiles) {
            const metadata = this.app.metadataCache.getFileCache(file);
            if (metadata?.frontmatter && this.isTaskFile(metadata.frontmatter)) {
                const taskInfo = this.extractTaskInfoFromNative(file.path, metadata.frontmatter);
                const filteredProjects = filterEmptyProjects(taskInfo?.projects || []);
                if (filteredProjects.length > 0) {
                    filteredProjects.forEach(project => {
                        const projectDetails = this.extractProjectDetailsFromValue(project, file.path);
                        projectDetails.forEach(detail => {
                            const existing = projectMap.get(detail.name);
                            if (existing) {
                                existing.usageCount++;
                            } else {
                                projectMap.set(detail.name, { ...detail, usageCount: 1 });
                            }
                        });
                    });
                }
            }
        }
        
        return Array.from(projectMap.values()).sort((a, b) => a.name.localeCompare(b.name));
    }
    
    /**
     * Get all project notes that exist as files in the vault
     * This returns only projects that are linked notes and actually exist as files
     */
    getAllProjectFiles(): Array<{
        name: string;
        path: string;
        usageCount: number;
    }> {
        const projectDetails = this.getAllProjectsWithDetails();
        return projectDetails
            .filter(project => project.isLinkedNote && project.exists && project.filePath)
            .map(project => ({
                name: project.name,
                path: project.filePath!,
                usageCount: project.usageCount
            }));
    }
    
    /**
     * Extract project names from a project field value
     * Handles both [[Note Name]] links and plain strings
     * Returns an array of project names that should be included in the project list
     */
    private extractProjectNamesFromValue(projectValue: string, sourcePath: string): string[] {
        if (!projectValue) return [];
        
        const projects: string[] = [];
        
        // Check if this is a [[link]] format
        if (projectValue.startsWith('[[') && projectValue.endsWith(']]')) {
            const linkContent = projectValue.slice(2, -2);
            const parsed = parseLinktext(linkContent);
            const linkPath = parsed.path;
            
            // Handle both relative and absolute link paths
            let resolvedFile;
            
            // First try to resolve as-is (handles absolute paths and relative paths from vault root)
            resolvedFile = this.app.metadataCache.getFirstLinkpathDest(linkPath, '');
            
            // If not found, try resolving relative to the source file's directory
            if (!resolvedFile) {
                const sourceDir = sourcePath.substring(0, sourcePath.lastIndexOf('/'));
                resolvedFile = this.app.metadataCache.getFirstLinkpathDest(linkPath, sourceDir);
            }
            
            if (resolvedFile) {
                // Return the actual note name (basename without extension)
                projects.push(resolvedFile.basename);
            } else {
                // If the linked file doesn't exist, still include the link text
                // This handles cases where the project note hasn't been created yet
                // but the link exists in the project field
                const noteName = linkPath.split('/').pop()?.replace(/\.md$/, '') || linkPath;
                projects.push(noteName);
            }
        } else {
            // This is a plain string project name
            // Only include it if it's not empty and not just whitespace
            const trimmed = projectValue.trim();
            if (trimmed) {
                projects.push(trimmed);
            }
        }
        
        return projects;
    }
    
    /**
     * Extract detailed project information from a project field value
     * Returns project metadata including file paths and existence status
     */
    private extractProjectDetailsFromValue(projectValue: string, sourcePath: string): Array<{
        name: string;
        isLinkedNote: boolean;
        filePath?: string;
        exists: boolean;
    }> {
        if (!projectValue) return [];
        
        const projects: Array<{
            name: string;
            isLinkedNote: boolean;
            filePath?: string;
            exists: boolean;
        }> = [];
        
        // Check if this is a [[link]] format
        if (projectValue.startsWith('[[') && projectValue.endsWith(']]')) {
            const linkContent = projectValue.slice(2, -2);
            const parsed = parseLinktext(linkContent);
            const linkPath = parsed.path;
            
            // Handle both relative and absolute link paths
            let resolvedFile;
            
            // First try to resolve as-is (handles absolute paths and relative paths from vault root)
            resolvedFile = this.app.metadataCache.getFirstLinkpathDest(linkPath, '');
            
            // If not found, try resolving relative to the source file's directory
            if (!resolvedFile) {
                const sourceDir = sourcePath.substring(0, sourcePath.lastIndexOf('/'));
                resolvedFile = this.app.metadataCache.getFirstLinkpathDest(linkPath, sourceDir);
            }
            
            if (resolvedFile) {
                // Return the actual note name and file path
                projects.push({
                    name: resolvedFile.basename,
                    isLinkedNote: true,
                    filePath: resolvedFile.path,
                    exists: true
                });
            } else {
                // If the linked file doesn't exist, still include the link info
                const noteName = linkPath.split('/').pop()?.replace(/\.md$/, '') || linkPath;
                projects.push({
                    name: noteName,
                    isLinkedNote: true,
                    filePath: undefined,
                    exists: false
                });
            }
        } else {
            // This is a plain string project name
            const trimmed = projectValue.trim();
            if (trimmed) {
                projects.push({
                    name: trimmed,
                    isLinkedNote: false,
                    filePath: undefined,
                    exists: false
                });
            }
        }
        
        return projects;
    }
    
    // ========================================
    // BACKWARD COMPATIBILITY METHODS
    // ========================================
    
    /**
     * Sync version of getTaskInfo for editor extensions
     */
    getCachedTaskInfoSync(path: string): TaskInfo | null {
        const file = this.app.vault.getAbstractFileByPath(path);
        if (!(file instanceof TFile)) return null;
        
        const metadata = this.app.metadataCache.getFileCache(file);
        if (!metadata?.frontmatter) return null;
        
        // Check if the note has the task tag
        if (!this.isTaskFile(metadata.frontmatter)) return null;
        
        return this.extractTaskInfoFromNative(path, metadata.frontmatter);
    }
    
    /**
     * Alias methods for backward compatibility
     */
    async getCachedTaskInfo(path: string): Promise<TaskInfo | null> {
        return this.getTaskInfo(path);
    }
    
    async getTaskByPath(path: string): Promise<TaskInfo | null> {
        return this.getTaskInfo(path);
    }
    
    async getNotesForDate(date: Date): Promise<NoteInfo[]> {
        // Check if note indexing is disabled
        if (this.disableNoteIndexing) {
            return [];
        }
        
		const targetDateStr = getDatePart(date.toISOString()); // YYYY-MM-DD format
        const notes: NoteInfo[] = [];
        
        // Get all markdown files excluding task files and excluded folders
        const markdownFiles = this.app.vault.getMarkdownFiles()
            .filter(file => this.isValidFile(file.path));
        
        for (const file of markdownFiles) {
            const metadata = this.app.metadataCache.getFileCache(file);
            if (!metadata?.frontmatter) continue;
            
            const frontmatter = metadata.frontmatter;
            const isTask = this.isTaskFile(frontmatter);
            
            // Skip task files - we only want notes
            if (isTask) continue;
            
            let noteDate: string | null = null;
            
            // Try to extract date from frontmatter using parseDate
            if (frontmatter.dateCreated || frontmatter.date) {
                const dateValue = frontmatter.dateCreated || frontmatter.date;
                
                // Pre-validate the date value to avoid console warnings
                if (typeof dateValue === 'string' && dateValue.trim()) {
                    const trimmed = dateValue.trim();
                    
                    // Skip invalid time-only formats like "T00:00" that would cause console warnings
                    if (trimmed.startsWith('T') && /^T\d{2}:\d{2}(:\d{2})?/.test(trimmed)) {
                        console.debug('Skipping invalid time-only date in note frontmatter:', { 
                            path: file.path, 
                            dateValue: trimmed 
                        });
                        // Continue to filename parsing
                    } else {
                        try {
                            const parsed = parseDateToUTC(dateValue);
                            noteDate = formatDateForStorage(parsed);
                        } catch (e) {
                            // Ignore invalid dates or parsing errors
                            console.debug('Failed to parse date from note frontmatter:', { 
                                path: file.path, 
                                dateValue, 
                                error: e instanceof Error ? e.message : String(e)
                            });
                        }
                    }
                }
            }
            
            // If not found in frontmatter, try to extract from filename using parseDate
            if (!noteDate) {
                const fileName = file.basename;
                const dateMatch = fileName.match(/(\d{4}-\d{2}-\d{2})/);
                if (dateMatch) {
                    try {
                        const parsed = parseDateToUTC(dateMatch[1]);
                        noteDate = formatDateForStorage(parsed);
                    } catch (e) {
                        // Ignore invalid dates or parsing errors
                    }
                }
            }
            
            // If we found a date and it matches our target date, include this note
            if (noteDate === targetDateStr) {
                // Extract tags from frontmatter or metadata
                let tags: string[] = [];
                if (frontmatter.tags) {
                    if (Array.isArray(frontmatter.tags)) {
                        tags = frontmatter.tags.filter(tag => typeof tag === 'string');
                    } else if (typeof frontmatter.tags === 'string') {
                        tags = [frontmatter.tags];
                    }
                }
                
                // Also include tags from Obsidian's tag parsing
                if (metadata.tags) {
                    const obsidianTags = metadata.tags.map(tag => tag.tag.replace('#', ''));
                    tags = [...new Set([...tags, ...obsidianTags])];
                }
                
                const noteInfo: NoteInfo = {
                    title: file.basename,
                    tags: tags,
                    path: file.path,
                    createdDate: noteDate,
                    lastModified: file.stat.mtime
                };
                
                notes.push(noteInfo);
            }
        }
        
        return notes;
    }
    
    async getTaskInfoForDate(date: Date): Promise<TaskInfo[]> {
        const dateStr = date.toISOString().split('T')[0];
        const taskPaths = this.getTasksForDate(dateStr);
        const tasks = await Promise.all(
            taskPaths.map(path => this.getTaskInfo(path))
        );
        return tasks.filter(task => task !== null) as TaskInfo[];
    }
    
    getTaskPathsByDate(dateStr: string): Set<string> {
        return new Set(this.getTasksForDate(dateStr));
    }
    
    getTaskPathsByPriority(priority: string): string[] {
        // Compute on-demand - no longer indexed
        const taskPaths: string[] = [];
        const markdownFiles = this.app.vault.getMarkdownFiles()
            .filter(file => this.isValidFile(file.path));
        
        for (const file of markdownFiles) {
            const metadata = this.app.metadataCache.getFileCache(file);
            if (metadata?.frontmatter && this.isTaskFile(metadata.frontmatter)) {
                const taskInfo = this.extractTaskInfoFromNative(file.path, metadata.frontmatter);
                if (taskInfo?.priority === priority) {
                    taskPaths.push(file.path);
                }
            }
        }
        
        return taskPaths;
    }
    
    async rebuildDailyNotesCache(year: number, month: number): Promise<void> {
        // No-op - use Obsidian's daily notes interface
    }
    
    // ========================================
    // ESSENTIAL INDEX MANAGEMENT
    // ========================================
    
    private updateDateIndex(path: string, taskInfo: TaskInfo): void {
        // Remove from existing date indexes
        for (const taskSet of this.tasksByDate.values()) {
            taskSet.delete(path);
        }
        
        // Add to due date index
        if (taskInfo.due) {
            const dueDateKey = getDatePart(taskInfo.due);
            if (!this.tasksByDate.has(dueDateKey)) {
                this.tasksByDate.set(dueDateKey, new Set());
            }
            this.tasksByDate.get(dueDateKey)!.add(path);
        }
        
        // Add to scheduled date index
        if (taskInfo.scheduled) {
            const scheduledDateKey = getDatePart(taskInfo.scheduled);
            if (!this.tasksByDate.has(scheduledDateKey)) {
                this.tasksByDate.set(scheduledDateKey, new Set());
            }
            this.tasksByDate.get(scheduledDateKey)!.add(path);
        }
    }
    
    private updateStatusIndex(path: string, status: string): void {
        // Remove from all status indexes
        for (const statusSet of this.tasksByStatus.values()) {
            statusSet.delete(path);
        }
        
        // Add to new status index
        if (!this.tasksByStatus.has(status)) {
            this.tasksByStatus.set(status, new Set());
        }
        this.tasksByStatus.get(status)!.add(path);
    }
    
    private updateOverdueIndex(path: string, taskInfo: TaskInfo): void {
        this.overdueTasks.delete(path);
        
        // Check if task is overdue
        if (!taskInfo.recurrence) {
            const today = getTodayString();
            
            if (taskInfo.due && isBeforeDateSafe(taskInfo.due, today)) {
                this.overdueTasks.add(path);
            } else if (!taskInfo.due && taskInfo.scheduled && isBeforeDateSafe(taskInfo.scheduled, today)) {
                this.overdueTasks.add(path);
            }
        }
    }
    
    // ========================================
    // EVENT HANDLERS
    // ========================================
    
    /**
     * Debounced version of handleFileChanged to prevent excessive updates during typing
     */
    private handleFileChangedDebounced(file: TFile, cache: any): void {
        // Early exit: Only process files that are potentially task files
        const metadata = this.app.metadataCache.getFileCache(file);
        if (!metadata?.frontmatter || !this.isTaskFile(metadata.frontmatter)) {
            return;
        }
        
        // Check if frontmatter actually changed by comparing raw frontmatter objects
        const currentFrontmatter = metadata.frontmatter;
        const lastKnownFrontmatter = this.lastKnownFrontmatter.get(file.path);
        
        if (this.frontmatterEquals(currentFrontmatter, lastKnownFrontmatter)) {
            // Frontmatter hasn't changed - this was likely just a content change or mtime update
            return;
        }
        
        // Store the current frontmatter for future comparisons
        this.lastKnownFrontmatter.set(file.path, this.deepClone(currentFrontmatter));
        
        // Extract task info for view update comparison
        const currentTaskInfo = this.extractTaskInfoFromNative(file.path, currentFrontmatter);
        const lastKnownTaskInfo = this.getLastKnownTaskInfo(file.path);
        
        // Even if frontmatter changed, check if it affects task rendering
        if (this.taskInfoEquals(currentTaskInfo, lastKnownTaskInfo)) {
            // Update our cached task info but don't trigger view updates
            this.setLastKnownTaskInfo(file.path, currentTaskInfo);
            return;
        }
        
        // Store the current task info for future comparisons
        this.setLastKnownTaskInfo(file.path, currentTaskInfo);
        
        // Clear any existing timeout for this file
        const existingTimeout = this.debouncedHandlers.get(file.path);
        if (existingTimeout) {
            clearTimeout(existingTimeout);
        }
        
        // Set up new debounced handler
        const timeout = setTimeout(() => {
            this.handleFileChanged(file, cache);
            this.debouncedHandlers.delete(file.path);
        }, this.DEBOUNCE_DELAY);
        
        this.debouncedHandlers.set(file.path, timeout);
    }
    
    private async handleFileChanged(file: TFile, cache: any): Promise<void> {
        if (!this.initialized) return;
        
        this.clearFileFromIndexes(file.path);
        
        // Wait for fresh data to be available before proceeding
        await this.waitForFreshData(file);
        
        const metadata = this.app.metadataCache.getFileCache(file);
        if (metadata?.frontmatter && this.isTaskFile(metadata.frontmatter)) {
            await this.indexTaskFile(file, metadata.frontmatter);
        }
        
        this.trigger('file-updated', { path: file.path, file });
    }
    
    private handleFileDeleted(path: string): void {
        if (!this.initialized) return;
        
        this.clearFileFromIndexes(path);
        this.lastKnownTaskInfo.delete(path); // Clean up cached task info
        this.lastKnownFrontmatter.delete(path); // Clean up cached frontmatter
        this.trigger('file-deleted', { path });
    }
    
    private async handleFileRenamed(file: TFile, oldPath: string): Promise<void> {
        if (!this.initialized) return;
        
        this.clearFileFromIndexes(oldPath);
        this.lastKnownTaskInfo.delete(oldPath); // Clean up old path cached task info
        this.lastKnownFrontmatter.delete(oldPath); // Clean up old path cached frontmatter
        
        // Wait for fresh data to be available before proceeding
        await this.waitForFreshData(file);
        
        const metadata = this.app.metadataCache.getFileCache(file);
        if (metadata?.frontmatter && this.isTaskFile(metadata.frontmatter)) {
            await this.indexTaskFile(file, metadata.frontmatter);
            // Store the task info and frontmatter for the new path
            const taskInfo = this.extractTaskInfoFromNative(file.path, metadata.frontmatter);
            this.setLastKnownTaskInfo(file.path, taskInfo);
            this.lastKnownFrontmatter.set(file.path, this.deepClone(metadata.frontmatter));
        }
        
        this.trigger('file-renamed', { oldPath, newPath: file.path, file });
    }
    
    /**
     * Wait for fresh data to be available in Obsidian's metadata cache
     * This ensures we don't emit events before the data is actually updated
     */
    private async waitForFreshData(file: TFile, maxAttempts: number = 10): Promise<void> {
        const startTime = Date.now();
        
        for (let attempt = 0; attempt < maxAttempts; attempt++) {
            try {
                // Try to get file stats and metadata
                const fileStat = await this.app.vault.adapter.stat(file.path);
                if (!fileStat) break;
                
                const metadata = this.app.metadataCache.getFileCache(file);
                
                // If metadata exists and we can extract task info, data is ready
                if (metadata?.frontmatter) {
                    const taskInfo = this.extractTaskInfoFromNative(file.path, metadata.frontmatter);
                    if (taskInfo || !this.isTaskFile(metadata.frontmatter)) {
                        // Data is available (either valid task info or confirmed non-task)
                        return;
                    }
                }
                
                // Data not ready yet, wait with exponential backoff
                const delay = Math.min(50 * Math.pow(1.5, attempt), 200);
                await new Promise(resolve => setTimeout(resolve, delay));
                
            } catch (error) {
                // If we can't check file stats, just wait briefly and continue
                await new Promise(resolve => setTimeout(resolve, 50));
            }
        }
        
        // Log if we timed out (for debugging slow systems)
        const elapsed = Date.now() - startTime;
        if (elapsed > 500) {
            console.debug(`MinimalNativeCache: Waited ${elapsed}ms for fresh data on ${file.path}`);
        }
    }
    
    /**
     * Wait for fresh task data with specific expected changes
     * This can be called from TaskService to verify specific updates are reflected
     */
    async waitForFreshTaskData(file: TFile, expectedChanges?: Partial<TaskInfo>, maxAttempts: number = 10): Promise<void> {
        const startTime = Date.now();
        
        for (let attempt = 0; attempt < maxAttempts; attempt++) {
            try {
                const metadata = this.app.metadataCache.getFileCache(file);
                if (!metadata?.frontmatter) {
                    const delay = Math.min(50 * Math.pow(1.5, attempt), 200);
                    await new Promise(resolve => setTimeout(resolve, delay));
                    continue;
                }
                
                // Try to extract task info
                const taskInfo = this.extractTaskInfoFromNative(file.path, metadata.frontmatter);
                if (taskInfo) {
                    // If we have expected changes, verify they're present
                    if (expectedChanges) {
                        let dataIsUpdated = true;
                        for (const [key, expectedValue] of Object.entries(expectedChanges)) {
                            const actualValue = taskInfo[key as keyof TaskInfo];
                            if (actualValue !== expectedValue) {
                                dataIsUpdated = false;
                                break;
                            }
                        }
                        if (dataIsUpdated) {
                            return; // Data matches expectations
                        }
                    } else {
                        return; // Data is available
                    }
                }
                
                // Data not ready yet, wait with exponential backoff
                const delay = Math.min(50 * Math.pow(1.5, attempt), 200);
                await new Promise(resolve => setTimeout(resolve, delay));
                
            } catch (error) {
                await new Promise(resolve => setTimeout(resolve, 50));
            }
        }
        
        // Log if we timed out (for debugging)
        const elapsed = Date.now() - startTime;
        if (elapsed > 500) {
            console.debug(`MinimalNativeCache: Waited ${elapsed}ms for fresh task data on ${file.path}`, expectedChanges);
        }
    }
    
    // ========================================
    // UTILITY METHODS
    // ========================================
    
    /**
     * Get the last known task info for a file path
     */
    private getLastKnownTaskInfo(path: string): TaskInfo | null {
        return this.lastKnownTaskInfo.get(path) || null;
    }
    
    /**
     * Store the last known task info for a file path
     */
    private setLastKnownTaskInfo(path: string, taskInfo: TaskInfo | null): void {
        this.lastKnownTaskInfo.set(path, taskInfo);
    }
    
    /**
     * Compare two TaskInfo objects to see if they're functionally equivalent
     * Only compares fields that would affect view rendering
     */
    private taskInfoEquals(current: TaskInfo | null, previous: TaskInfo | null): boolean {
        if (current === null && previous === null) return true;
        if (current === null || previous === null) return false;
        
        // Compare scalar fields
        const scalarFieldsEqual = (
            current.title === previous.title &&
            current.status === previous.status &&
            current.priority === previous.priority &&
            current.due === previous.due &&
            current.scheduled === previous.scheduled &&
            current.archived === previous.archived &&
            current.completedDate === previous.completedDate &&
            current.recurrence === previous.recurrence &&
            current.timeEstimate === previous.timeEstimate
        );
        
        if (!scalarFieldsEqual) return false;
        
        // Compare array fields more efficiently
        return (
            this.arraysEqual(current.tags, previous.tags) &&
            this.arraysEqual(current.contexts, previous.contexts) &&
            this.arraysEqual(current.projects, previous.projects) &&
            this.objectsEqual(current.timeEntries, previous.timeEntries) &&
            this.objectsEqual(current.reminders, previous.reminders) &&
            this.objectsEqual(current.complete_instances, previous.complete_instances)
        );
    }
    
    /**
     * Compare two arrays for equality (order-independent for string arrays)
     */
    private arraysEqual(a: any[] | undefined, b: any[] | undefined): boolean {
        if (a === b) return true;
        if (!a || !b) return a === b;
        if (a.length !== b.length) return false;
        
        // For string arrays, sort and compare
        if (a.length === 0) return true;
        if (typeof a[0] === 'string') {
            const sortedA = [...a].sort();
            const sortedB = [...b].sort();
            return sortedA.every((val, i) => val === sortedB[i]);
        }
        
        // For object arrays, fall back to JSON comparison (less common case)
        return JSON.stringify(a) === JSON.stringify(b);
    }
    
    /**
     * Compare two objects for deep equality
     */
    private objectsEqual(a: any, b: any): boolean {
        if (a === b) return true;
        if (!a || !b) return a === b;
        return JSON.stringify(a) === JSON.stringify(b);
    }
    
    /**
     * Compare two frontmatter objects for equality
     */
    private frontmatterEquals(current: any, previous: any): boolean {
        if (current === previous) return true;
        if (!current || !previous) return current === previous;
        
        // Use JSON comparison for frontmatter since it's typically small
        return JSON.stringify(current) === JSON.stringify(previous);
    }
    
    /**
     * Deep clone an object (for caching frontmatter)
     */
    private deepClone(obj: any): any {
        if (obj === null || typeof obj !== 'object') return obj;
        return JSON.parse(JSON.stringify(obj));
    }
    
    private extractTaskInfoFromNative(path: string, frontmatter: any): TaskInfo | null {
        if (!this.fieldMapper) return null;
        
        try {
            const mappedTask = this.fieldMapper.mapFromFrontmatter(frontmatter, path, this.storeTitleInFilename);
            
            return {
                title: mappedTask.title || 'Untitled task',
                status: mappedTask.status || 'open',
                priority: mappedTask.priority || 'normal',
                due: mappedTask.due,
                scheduled: mappedTask.scheduled,
                path,
                archived: mappedTask.archived || false,
                tags: Array.isArray(mappedTask.tags) ? mappedTask.tags : [],
                contexts: Array.isArray(mappedTask.contexts) ? mappedTask.contexts : [],
                projects: Array.isArray(mappedTask.projects) ? mappedTask.projects : [],
                recurrence: mappedTask.recurrence,
                complete_instances: mappedTask.complete_instances,
                completedDate: mappedTask.completedDate,
                timeEstimate: mappedTask.timeEstimate,
                points: mappedTask.points,
                timeEntries: mappedTask.timeEntries,
                dateCreated: mappedTask.dateCreated,
                dateModified: mappedTask.dateModified,
<<<<<<< HEAD
                sortOrder: mappedTask.sortOrder,
=======
                reminders: mappedTask.reminders
>>>>>>> 5424e43e
            };
        } catch (error) {
            console.error(`Error extracting task info from native metadata for ${path}:`, error);
            return null;
        }
    }
    
    private isValidFile(path: string): boolean {
        return !this.excludedFolders.some(folder => path.startsWith(folder));
    }
    
    private clearFileFromIndexes(path: string): void {
        // Remove from date indexes
        for (const taskSet of this.tasksByDate.values()) {
            taskSet.delete(path);
        }
        
        // Remove from status indexes
        for (const statusSet of this.tasksByStatus.values()) {
            statusSet.delete(path);
        }
        
        // Remove from overdue tasks
        this.overdueTasks.delete(path);
    }
    
    private clearAllIndexes(): void {
        this.tasksByDate.clear();
        this.tasksByStatus.clear();
        this.overdueTasks.clear();
    }
    
    // ========================================
    // CACHE MANAGEMENT API
    // ========================================
    
    updateConfig(
        taskTag: string,
        excludedFolders: string,
        fieldMapper?: FieldMapper,
        disableNoteIndexing = false,
        storeTitleInFilename = false
    ): void {
        this.taskTag = taskTag;
        this.excludedFolders = excludedFolders 
            ? excludedFolders.split(',').map(folder => folder.trim())
            : [];
        this.fieldMapper = fieldMapper;
        this.disableNoteIndexing = disableNoteIndexing;
        this.storeTitleInFilename = storeTitleInFilename;
        
        if (this.initialized) {
            this.clearAllIndexes();
            this.indexesBuilt = false;
        }
    }
    
    clearCacheEntry(path: string): void {
        const file = this.app.vault.getAbstractFileByPath(path);
        if (file instanceof TFile) {
            const metadata = this.app.metadataCache.getFileCache(file);
            if (metadata?.frontmatter && this.isTaskFile(metadata.frontmatter)) {
                this.indexTaskFile(file, metadata.frontmatter);
            }
        }
    }
    
    async clearAllCaches(): Promise<void> {
        this.clearAllIndexes();
        this.indexesBuilt = false;
    }
    
    updateTaskInfoInCache(path: string, taskInfo: TaskInfo): void {
        // Native metadata cache handles this automatically
        // Just trigger our minimal index update
        if (this.indexesBuilt) {
            this.clearFileFromIndexes(path);
            this.updateDateIndex(path, taskInfo);
            this.updateStatusIndex(path, taskInfo.status);
            this.updateOverdueIndex(path, taskInfo);
        }
    }
    
    subscribe(eventName: string, callback: (data: any) => void): () => void {
        this.on(eventName, callback);
        return () => this.off(eventName, callback);
    }
    
    isInitialized(): boolean {
        return this.initialized;
    }
    
    getStats() {
        return {
            indexSizes: {
                tasksByDate: this.tasksByDate.size,
                tasksByStatus: this.tasksByStatus.size,
                overdueTasks: this.overdueTasks.size
            },
            memoryFootprint: 'Minimal - only essential indexes'
        };
    }
    
    destroy(): void {
        // Clean up event listeners
        this.eventListeners.forEach(listener => {
            this.app.metadataCache.offref(listener);
        });
        this.eventListeners = [];
        
        // Clean up any pending debounced handlers
        this.debouncedHandlers.forEach(timeout => clearTimeout(timeout));
        this.debouncedHandlers.clear();
        
        // Clean up task info cache
        this.lastKnownTaskInfo.clear();
        this.lastKnownFrontmatter.clear();
        
        this.clearAllIndexes();
        this.initialized = false;
        this.indexesBuilt = false;
    }
}<|MERGE_RESOLUTION|>--- conflicted
+++ resolved
@@ -1256,11 +1256,8 @@
                 timeEntries: mappedTask.timeEntries,
                 dateCreated: mappedTask.dateCreated,
                 dateModified: mappedTask.dateModified,
-<<<<<<< HEAD
+                reminders: mappedTask.reminders,
                 sortOrder: mappedTask.sortOrder,
-=======
-                reminders: mappedTask.reminders
->>>>>>> 5424e43e
             };
         } catch (error) {
             console.error(`Error extracting task info from native metadata for ${path}:`, error);
