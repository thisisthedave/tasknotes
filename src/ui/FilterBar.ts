import { App, ButtonComponent, DropdownComponent, Modal, TextComponent, debounce, setTooltip } from 'obsidian';
import { FILTER_OPERATORS, FILTER_PROPERTIES, FilterCondition, FilterGroup, FilterNode, FilterOperator, FilterOptions, FilterProperty, FilterQuery, PropertyDefinition, SavedView, TaskGroupKey, TaskSortKey } from '../types';

import { DragDropHandler } from './DragDropHandler';
import { EventEmitter } from '../utils/EventEmitter';
import { FilterUtils } from '../utils/FilterUtils';
import { isValidDateInput } from '../utils/dateUtils';
import { showConfirmationModal } from '../modals/ConfirmationModal';

class SaveViewModal extends Modal {
    private name: string;
    private onSubmit: (name: string) => void;

    constructor(app: App, onSubmit: (name: string) => void) {
        super(app);
        this.onSubmit = onSubmit;
    }

    onOpen() {
        const { contentEl } = this;
        contentEl.createEl('h2', { text: 'Save view' });

        const textComponent = new TextComponent(contentEl)
            .setPlaceholder('Enter view name...')
            .onChange((value) => {
                this.name = value;
            });
        textComponent.inputEl.style.width = '100%';

        const buttonContainer = contentEl.createDiv({ cls: 'modal-button-container' });
        new ButtonComponent(buttonContainer)
            .setButtonText('Save')
            .setCta()
            .onClick(() => {
                if (this.name) {
                    this.onSubmit(this.name);
                    this.close();
                }
            });
    }

    onClose() {
        this.contentEl.empty();
    }
}

/**
 * Advanced FilterBar component implementing the new query builder system
 * Provides hierarchical filtering with groups, conditions, and saved views
 */
export class FilterBar extends EventEmitter {
    container: HTMLElement;
    private app: App;
    private currentQuery: FilterQuery;
    private savedViews: readonly SavedView[] = [];
    private filterOptions: FilterOptions;
    private activeSavedView: SavedView | null = null;
    private isLoadingSavedView = false;

    // Debouncing for input fields
    private debouncedEmitQueryChange: () => void;
    private debouncedHandleSearchInput: () => void;

    // UI Elements
    private viewSelectorButton?: ButtonComponent;
    private viewSelectorDropdown?: HTMLElement;
    private filterBuilder?: HTMLElement;
    private displaySection?: HTMLElement;
    private viewOptionsContainer?: HTMLElement;
    private searchInput?: TextComponent;
    private viewsButtonAlignment: 'left' | 'right' = 'right';

    private isUserTyping = false;
    private viewOptionsConfig: Array<{id: string, label: string, value: boolean, onChange: (value: boolean) => void}> | null = null;
    private dragDropHandler: DragDropHandler;

    // Click-outside handling
    private mainFilterBox?: HTMLElement;
    private abortController?: AbortController;
    private ignoreNextClick = false;
    private ignoreClickTimeout?: number;

    // Collapse states
    private sectionStates = {
        filterBox: false,   // Entire filter box - collapsed by default
        filters: true,      // This view section - expanded by default
        display: true,      // Display & Organization - expanded by default
        viewOptions: false  // View Options - collapsed by default
    };

    private enableGroupExpandCollapse = true;
    private forceShowExpandCollapse = false;

    constructor(
        app: App,
        container: HTMLElement,
        initialQuery: FilterQuery,
        filterOptions: FilterOptions,
        viewsButtonAlignment: 'left' | 'right' = 'right',
        options?: { enableGroupExpandCollapse?: boolean; forceShowExpandCollapse?: boolean }
    ) {
        super();
        this.app = app;
        this.container = container;
        this.currentQuery = FilterUtils.deepCloneFilterQuery(initialQuery);
        this.filterOptions = filterOptions;
        this.viewsButtonAlignment = viewsButtonAlignment;
        this.enableGroupExpandCollapse = options?.enableGroupExpandCollapse ?? true;
        this.forceShowExpandCollapse = options?.forceShowExpandCollapse ?? false;

        // Initialize drag and drop handler
        this.dragDropHandler = new DragDropHandler((fromIndex, toIndex, draggedElement, placeholder) => {
            if (fromIndex === toIndex) return; // No change if indices are the same
            this.emit('reorderViews', fromIndex, toIndex);
        });

        // Defensive migration fix: ensure query has proper structure
        this.ensureValidFilterQuery();

        // Initialize debounced query change emission (300ms delay)
        this.debouncedEmitQueryChange = debounce(() => {
            // Clear active saved view when user manually modifies filters (except during saved view loading)
            if (!this.isLoadingSavedView && this.activeSavedView) {
                this.clearActiveSavedView();
                // Re-render the filter section to remove the view name display
                this.updateFilterBuilder();
            }
            this.emit('queryChange', FilterUtils.deepCloneFilterQuery(this.currentQuery));
            this.updateFilterToggleBadge();
        }, 300);

        // Initialize debounced search input handling (800ms delay to reduce lag)
        this.debouncedHandleSearchInput = debounce(() => {
            this.handleSearchInput();
        }, 800);

        this.render();
        this.updateUI();
        this.setupClickOutsideHandlers();
    }

    /**
     * Ensure the current query has the proper FilterQuery structure
     * If it's from an old version (<3.13.0), replace with fresh default
     */
    private ensureValidFilterQuery(): void {
        // Check if query has the new FilterGroup structure
        if (!this.currentQuery ||
            typeof this.currentQuery !== 'object' ||
            this.currentQuery.type !== 'group' ||
            !Array.isArray(this.currentQuery.children) ||
            typeof this.currentQuery.conjunction !== 'string') {


            // Create a fresh default query, preserving any sort/group settings if valid
            const sortKey = (this.currentQuery?.sortKey && typeof this.currentQuery.sortKey === 'string') ? this.currentQuery.sortKey : 'due';
            const sortDirection = (this.currentQuery?.sortDirection && typeof this.currentQuery.sortDirection === 'string') ? this.currentQuery.sortDirection : 'asc';
            const groupKey = (this.currentQuery?.groupKey && typeof this.currentQuery.groupKey === 'string') ? this.currentQuery.groupKey : 'none';

            this.currentQuery = {
                type: 'group',
                id: FilterUtils.generateId(),
                conjunction: 'and',
                children: [],
                sortKey: sortKey as any,
                sortDirection: sortDirection as any,
                groupKey: groupKey as any
            };
        }
    }

    /**
     * Update the current query and refresh UI
     */
    updateQuery(query: FilterQuery): void {
        this.currentQuery = FilterUtils.deepCloneFilterQuery(query);
        // Ensure the updated query has proper structure
        this.ensureValidFilterQuery();
        // Detect if the updated query matches any saved view
        this.detectActiveSavedView();
        this.updateUI();
    }

    focus(): void {
        // Focus the search input if it exists
        if (this.searchInput) {
            this.searchInput.inputEl.focus();
        }
    }

    /**
     * Handle search input changes
     */
    private handleSearchInput(): void {
        try {
            const searchTerm = this.searchInput?.getValue().trim() || '';

            // Remove existing search conditions and reorganize query structure
            this.removeSearchConditions();

            // Add new search condition if term is not empty
            if (searchTerm) {
                this.addSearchConditionWithGrouping(searchTerm);
            }

            // Update only the filter builder to show the search condition
            this.updateFilterBuilder();

            // Emit query change (and update badge immediately)
            this.emitQueryChange();

            // Reset typing flag after a delay
            setTimeout(() => {
                this.isUserTyping = false;
            }, 1000);
        } catch (error) {
            console.error('Error handling search input:', error);
        }
    }

    /**
     * Remove existing search conditions from the query and restore original structure
     */
    private removeSearchConditions(): void {
        // Defensive check: ensure children array exists
        if (!Array.isArray(this.currentQuery.children)) {
            this.currentQuery.children = [];
            return;
        }

        // Find the search condition
        const searchConditionIndex = this.currentQuery.children.findIndex(child =>
            child.type === 'condition' &&
            child.property === 'title' &&
            child.operator === 'contains' &&
            child.id.startsWith('search_')
        );

        if (searchConditionIndex === -1) {
            // No search condition found, nothing to do
            return;
        }

        // Remove the search condition
        this.currentQuery.children.splice(searchConditionIndex, 1);

        // Check if we have a structure where the remaining child is a single group
        // that was created to preserve existing filters when search was added
        if (this.currentQuery.children.length === 1 &&
            this.currentQuery.children[0].type === 'group') {

            const remainingGroup = this.currentQuery.children[0] as FilterGroup;

            // Restore the original filter structure by moving the group's children up to the root
            this.currentQuery.children = remainingGroup.children;
            this.currentQuery.conjunction = remainingGroup.conjunction;
        }
    }

    /**
     * Add a search condition to the query, preserving existing filters by grouping them
     */
    private addSearchConditionWithGrouping(searchTerm: string): void {
        // Defensive check: ensure children array exists
        if (!Array.isArray(this.currentQuery.children)) {
            this.currentQuery.children = [];
        }

        const searchCondition: FilterCondition = {
            type: 'condition',
            id: `search_${FilterUtils.generateId()}`,
            property: 'title',
            operator: 'contains',
            value: searchTerm
        };

        // Get existing non-search filters
        const existingFilters = this.currentQuery.children.filter(child => {
            return !(child.type === 'condition' &&
                    child.property === 'title' &&
                    child.operator === 'contains' &&
                    child.id.startsWith('search_'));
        });

        if (existingFilters.length === 0) {
            // No existing filters, just add the search condition
            this.currentQuery.children = [searchCondition];
        } else {
            // Create a group containing all existing filters
            const existingFiltersGroup: FilterGroup = {
                type: 'group',
                id: FilterUtils.generateId(),
                conjunction: this.currentQuery.conjunction, // Preserve the current conjunction
                children: existingFilters
            };

            // Replace query children with the search condition AND the existing filters group
            this.currentQuery.children = [searchCondition, existingFiltersGroup];
            this.currentQuery.conjunction = 'and'; // Connect search with existing filters using AND
        }
    }

    /**
     * Update saved views list
     */
    updateSavedViews(views: readonly SavedView[]): void {
        this.savedViews = views;
        this.renderViewSelectorDropdown();
        // Check if current query matches any saved view
        this.detectActiveSavedView();
    }

    /**
     * Detect if the current query matches any saved view and set activeSavedView accordingly
     */
    private detectActiveSavedView(): void {
        if (this.isLoadingSavedView) return; // Don't interfere when explicitly loading a view

        // Find a saved view that matches the current query
        const matchingView = this.savedViews.find(view =>
            this.queriesMatch(this.currentQuery, view.query)
        );

        if (matchingView && this.activeSavedView?.id !== matchingView.id) {
            this.activeSavedView = matchingView;
            this.updateViewSelectorButtonState();
            // Emit event when active saved view changes
            this.emit('activeSavedViewChanged', matchingView);
        } else if (!matchingView && this.activeSavedView) {
            this.activeSavedView = null;
            this.updateViewSelectorButtonState();
            // Emit event when active saved view is cleared
            this.emit('activeSavedViewChanged', null);
        }
    }

    /**
     * Check if two queries are functionally equivalent
     */
    private queriesMatch(query1: FilterQuery, query2: FilterQuery): boolean {
        // Deep comparison of filter queries (excluding sort/group which might differ)
        const normalize = (query: FilterQuery) => {
            const normalized = FilterUtils.deepCloneFilterQuery(query);
            // Remove sort/group for comparison as they might be view-specific
            delete (normalized as any).sortKey;
            delete (normalized as any).sortDirection;
            delete (normalized as any).groupKey;
            return normalized;
        };

        try {
            const norm1 = normalize(query1);
            const norm2 = normalize(query2);
            return JSON.stringify(norm1) === JSON.stringify(norm2);
        } catch (error) {
            console.warn('Error comparing queries:', error);
            return false;
        }
    }

    /**
     * Get the current query
     */
    getCurrentQuery(): FilterQuery {
        return FilterUtils.deepCloneFilterQuery(this.currentQuery);
    }

    /**
     * Clear the active saved view indicator (called when filters are manually modified)
     */
    private clearActiveSavedView(): void {
        this.activeSavedView = null;
        this.updateViewSelectorButtonState();
    }


    /**
     * Render the complete FilterBar UI
     */
    private render(): void {
        try {
            this.container.empty();
            this.container.addClass('advanced-filter-bar');

            // 1. Top Controls (Filter Icon + Templates Button)
            this.renderTopControls();
        } catch (error) {
            console.error('Error rendering FilterBar:', error);
            // Create minimal fallback UI
            this.renderFallbackUI();
        }
    }

    /**
     * Render a minimal fallback UI in case of errors
     */
    private renderFallbackUI(): void {
        try {
            if (this.container.children.length === 0) {
                this.container.addClass('advanced-filter-bar');
                const errorDiv = this.container.createDiv({ cls: 'filter-bar-error' });
                errorDiv.textContent = 'Filter bar temporarily unavailable';
            }
        } catch (error) {
            console.error('Error rendering fallback FilterBar UI:', error);
        }
    }

    /**
     * Render the top controls (filter toggle + search + templates button)
     */
    private renderTopControls(): void {
        const topControls = this.container.createDiv('filter-bar__top-controls');

        const makeViewsButton = () => {
            this.viewSelectorButton = new ButtonComponent(topControls)
                .setButtonText('Views')
                .setClass('filter-bar__templates-button')
                .setTooltip('Saved filter views')
                .onClick(() => {
                    this.toggleViewSelectorDropdown();
                });
            this.viewSelectorButton.buttonEl.addClass('clickable-icon');
            this.updateViewSelectorButtonState();
        };
        const makeFilterToggle = () => {
            const filterToggle = new ButtonComponent(topControls)
                .setIcon('list-filter')
                .setTooltip('Toggle filter')
                .setClass('filter-bar__filter-toggle')
                .onClick(() => {
                    this.toggleMainFilterBox();
                });
            filterToggle.buttonEl.addClass('clickable-icon');
            // Right-click quick clear
            filterToggle.buttonEl.addEventListener('contextmenu', (e) => {
                e.preventDefault();
                e.stopPropagation();
                if (this.hasActiveFilters()) {
                    this.clearAllFilters();
                }
            });
        };
        const makeSearchInput = () => {
            this.searchInput = new TextComponent(topControls)
                .setPlaceholder('Search tasks...');
            this.searchInput.inputEl.addClass('filter-bar__search-input');
            setTooltip(this.searchInput.inputEl, 'Search task titles', { placement: 'top' });
            this.searchInput.onChange(() => {
                this.isUserTyping = true;
                this.debouncedHandleSearchInput();
            });
        };

        // Create expand/collapse button functions
        const makeExpandCollapseButtons = () => {
            const isGrouped = (this.currentQuery.groupKey || 'none') !== 'none';
            const shouldShow = this.enableGroupExpandCollapse && (isGrouped || this.forceShowExpandCollapse);
            if (shouldShow) {
                // Expand button first (always to the left of collapse)
                const expandAllBtn = new ButtonComponent(topControls)
                    .setIcon('list-tree')
                    .setTooltip('Expand All Groups')
                    .setClass('filter-bar__expand-groups')
                    .onClick(() => this.emit('expandAllGroups'));
                expandAllBtn.buttonEl.addClass('clickable-icon');

                // Collapse button second
                const collapseAllBtn = new ButtonComponent(topControls)
                    .setIcon('list-collapse')
                    .setTooltip('Collapse All Groups')
                    .setClass('filter-bar__collapse-groups')
                    .onClick(() => this.emit('collapseAllGroups'));
                collapseAllBtn.buttonEl.addClass('clickable-icon');
            }
        };

        // Order controls based on alignment preference
        if (this.viewsButtonAlignment === 'left') {
            // Left: Views -> Expand -> Collapse -> Filter -> Search Box
            makeViewsButton();
            makeExpandCollapseButtons();
            makeFilterToggle();
            makeSearchInput();
        } else {
            // Right (default): Expand -> Collapse -> Filter -> Search Box -> Views
            makeExpandCollapseButtons();
            makeFilterToggle();
            makeSearchInput();
            makeViewsButton();
        }

        // Update button state based on active saved view
        this.updateViewSelectorButtonState();

        // Main filter box (now rendered within top-controls for positioning)
        this.renderMainFilterBox(topControls);

        // Views dropdown; add left modifier when aligning left
        const dropdownClass = this.viewsButtonAlignment === 'left'
            ? 'filter-bar__view-selector-dropdown filter-bar__view-selector-dropdown--hidden filter-bar__view-selector-dropdown--left'
            : 'filter-bar__view-selector-dropdown filter-bar__view-selector-dropdown--hidden';
        this.viewSelectorDropdown = topControls.createDiv({ cls: dropdownClass });

        // Populate the dropdown with saved views
        this.renderViewSelectorDropdown();
    }

    /**
     * Render the main filter box (collapsible)
     */
    private renderMainFilterBox(container: HTMLElement): void {
        this.mainFilterBox = container.createDiv('filter-bar__main-box');
        if (!this.sectionStates.filterBox) {
            this.mainFilterBox.addClass('filter-bar__main-box--collapsed');
        }

        // 1. Filter Builder (This view section)
        this.renderFilterBuilder(this.mainFilterBox);

        // 2. Display & Organization
        this.renderDisplaySection(this.mainFilterBox);

        // 3. View-Specific Options
        this.renderViewOptions(this.mainFilterBox);
    }

    /**
     * Setup click-outside and keyboard handlers for filter box and views dropdown
     */
    private setupClickOutsideHandlers(): void {
        // Create AbortController for clean event management
        this.abortController = new AbortController();
        const { signal } = this.abortController;

        // Click outside handler with passive option for better performance
        document.addEventListener('click', (event: MouseEvent) => {
            this.handleDocumentClick(event);
        }, { signal, passive: true });

        // Keyboard escape handler for accessibility
        document.addEventListener('keydown', (event: KeyboardEvent) => {
            this.handleKeyDown(event);
        }, { signal });
    }

    /**
     * Temporarily ignore the next click to prevent closing after UI updates
     */
    private ignoreNextClickOutside(): void {
        this.ignoreNextClick = true;

        // Clear any existing timeout
        if (this.ignoreClickTimeout) {
            window.clearTimeout(this.ignoreClickTimeout);
        }

        // Reset the flag after a short delay as a safety measure
        this.ignoreClickTimeout = window.setTimeout(() => {
            this.ignoreNextClick = false;
            this.ignoreClickTimeout = undefined;
        }, 100);
    }

    /**
     * Handle keyboard events for accessibility
     */
    private handleKeyDown(event: KeyboardEvent): void {
        if (event.key === 'Escape') {
            // Close filter box if open
            if (this.sectionStates.filterBox) {
                this.sectionStates.filterBox = false;
                this.updateFilterBoxState();
                event.preventDefault();
                return;
            }

            // Close view selector dropdown if open
            if (this.viewSelectorDropdown && !this.viewSelectorDropdown.classList.contains('filter-bar__view-selector-dropdown--hidden')) {
                this.viewSelectorDropdown.classList.add('filter-bar__view-selector-dropdown--hidden');
                if (this.viewSelectorButton?.buttonEl) {
                    this.viewSelectorButton.buttonEl.classList.remove('filter-bar__templates-button--active');
                }
                event.preventDefault();
            }
        }
    }

    /**
     * Handle document clicks to close dropdowns and filter box when clicking outside
     */
    private handleDocumentClick(event: MouseEvent): void {
        // Ignore clicks that happen immediately after UI updates
        if (this.ignoreNextClick) {
            this.ignoreNextClick = false;
            return;
        }

        const target = event.target as HTMLElement;
        if (!target) return;

        // Check if click is outside the main filter box
        if (this.sectionStates.filterBox && this.mainFilterBox && this.container) {
            const filterToggleButton = this.container.querySelector('.filter-bar__filter-toggle');

            // Check if the click is inside the entire filter bar container
            const isInsideFilterBar = this.container.contains(target);
            const isFilterToggleButton = filterToggleButton && filterToggleButton.contains(target);

            // Only close if clicking completely outside the filter bar, but not on the toggle button
            if (!isInsideFilterBar && !isFilterToggleButton) {
                this.sectionStates.filterBox = false;
                this.updateFilterBoxState();
            }
        }

        // Check if click is outside the view selector dropdown
        if (this.viewSelectorDropdown && this.viewSelectorButton?.buttonEl) {
            const isDropdownHidden = this.viewSelectorDropdown.classList.contains('filter-bar__view-selector-dropdown--hidden');

            // Don't close if clicking on the views button or inside the dropdown
            if (!isDropdownHidden &&
                !this.viewSelectorButton.buttonEl.contains(target) &&
                !this.viewSelectorDropdown.contains(target)) {
                this.viewSelectorDropdown.classList.add('filter-bar__view-selector-dropdown--hidden');
                this.viewSelectorButton.buttonEl.classList.remove('filter-bar__templates-button--active');
            }
        }
    }

    /**
     * Toggle the main filter box (closes/opens via button click or click-outside)
     */
    private toggleMainFilterBox(): void {
        this.sectionStates.filterBox = !this.sectionStates.filterBox;
        this.updateFilterBoxState();
    }

    closeMainFilterBox(): void {
        this.sectionStates.filterBox = false;
        this.updateFilterBoxState();
    }

    /**
     * Update the filter box and button state
     */
    private updateFilterBoxState(): void {
        const mainBox = this.container.querySelector('.filter-bar__main-box');
        const filterToggle = this.container.querySelector('.filter-bar__filter-toggle');

        if (mainBox) {
            mainBox.classList.toggle('filter-bar__main-box--collapsed', !this.sectionStates.filterBox);
        }

        if (filterToggle) {
            filterToggle.classList.toggle('filter-bar__filter-toggle--active', this.sectionStates.filterBox);
        }
    }

    private async deleteView(view: SavedView): Promise<void> {
        const confirmed = await showConfirmationModal(this.app, {
            title: 'Delete View',
            message: `Are you sure you want to delete the view "${view.name}"?`,
            isDestructive: true
        });
        if (confirmed) {
            this.emit('deleteView', view.id);
        }
    }

    /**
     * Render the view selector dropdown content
     */
    private renderViewSelectorDropdown(): void {
        if (!this.viewSelectorDropdown) return;

        this.viewSelectorDropdown.empty();

        // Saved views section
        if (this.savedViews.length === 0) {
            this.viewSelectorDropdown.createDiv({
                text: 'No saved views',
                cls: 'filter-bar__view-empty-message'
            });
        } else {
            const savedViewsSection = this.viewSelectorDropdown.createDiv('filter-bar__view-section');
            const savedViewsHeader = savedViewsSection.createDiv({
                text: 'Saved views',
                cls: 'filter-bar__view-section-header'
            });
            setTooltip(savedViewsHeader, 'Your saved filter configurations', { placement: 'top' });

            this.savedViews.forEach((view, index) => {
                const viewItemContainer = savedViewsSection.createDiv({
                    cls: 'filter-bar__view-item-container'
                });

                // Make the container draggable
                viewItemContainer.draggable = true;
                viewItemContainer.setAttribute('data-view-index', index.toString());

                // Add drag handle
                const dragHandle = viewItemContainer.createDiv({
                    cls: 'filter-bar__view-drag-handle'
                });
                setTooltip(dragHandle, 'Drag to reorder views', { placement: 'top' });

                const viewItemButton = new ButtonComponent(viewItemContainer)
                    .setButtonText(view.name)
                    .setClass('filter-bar__view-item')
                    .setTooltip(`Load saved view: ${view.name}`)
                    .onClick(() => {
                        // If this view is already active, clear all filters instead of reloading
                        if (this.activeSavedView && this.activeSavedView.id === view.id) {
                            this.clearAllFilters();
                        } else {
                            this.loadSavedView(view);
                        }
                    });

                // Add active state styling if this is the current active view
                if (this.activeSavedView && this.activeSavedView.id === view.id) {
                    viewItemButton.buttonEl.classList.add('filter-bar__view-item--active');
                    viewItemContainer.classList.add('filter-bar__view-item-container--active');
                }

                new ButtonComponent(viewItemContainer)
                    .setIcon('trash-2')
                    .setClass('filter-bar__view-delete')
                    .setTooltip('Delete view')
                    .onClick(async () => {
                        const confirmed = await showConfirmationModal(this.app, {
                            title: 'Delete View',
                            message: `Are you sure you want to delete the view "${view.name}"?`,
                            isDestructive: true
                        });
                        if (confirmed) {
                            this.emit('deleteView', view.id);
                        }
                    });

                // Add drag and drop event handlers
                this.dragDropHandler.setupDragAndDrop(viewItemContainer, index);
            });

            // Add global handlers to ensure drop events work reliably
            this.dragDropHandler.setupGlobalHandlers(savedViewsSection);
        }
    }

    /**
     * Render the filter builder section
     */
    private renderFilterBuilder(container: HTMLElement): void {
        const section = container.createDiv('filter-bar__section');

        // Collapsible header
        const header = section.createDiv('filter-bar__section-header');

        const titleWrapper = header.createDiv('filter-bar__section-header-main');
        titleWrapper.createSpan({
            text: 'Filter',
            cls: 'filter-bar__section-title'
        });
        setTooltip(titleWrapper, 'Click to expand/collapse filter conditions', { placement: 'top' });

        // Show active saved view name if one is loaded
        if (this.activeSavedView) {
            titleWrapper.createSpan({
                text: `(${this.activeSavedView.name})`,
                cls: 'filter-bar__active-view-name'
            });
        }

        const actionsWrapper = header.createDiv('filter-bar__section-header-actions');

        // Clear all filters button (always visible in modal)
        const clearButton = new ButtonComponent(actionsWrapper)
            .setIcon('eraser')
            .setTooltip('Clear all filters and groups')
            .setClass('filter-bar__clear-all-button')
            .onClick(() => {
                this.clearAllFiltersKeepModalOpen();
            });
        clearButton.buttonEl.addClass('clickable-icon');

        const saveButton = new ButtonComponent(actionsWrapper)
            .setIcon('save')
            .setTooltip('Save current filter as view')
            .setClass('filter-bar__save-button')
            .onClick(() => {
                this.showSaveViewDialog();
            });
        saveButton.buttonEl.addClass('clickable-icon');

        // Close modal button
        const closeButton = new ButtonComponent(actionsWrapper)
            .setIcon('x')
            .setTooltip('Close filter modal')
            .setClass('filter-bar__close-modal-button')
            .onClick(() => {
                this.closeFilterModal();
            });
        closeButton.buttonEl.addClass('clickable-icon');

        // Content
        const content = section.createDiv('filter-bar__section-content');
        if (!this.sectionStates.filters) {
            content.addClass('filter-bar__section-content--collapsed');
        }

        this.filterBuilder = content.createDiv('filter-bar__filter-builder');

        // Render the root group
        this.renderFilterGroup(this.filterBuilder, this.currentQuery, 0);

        // Add click handlers
        titleWrapper.addEventListener('click', () => {
            this.toggleSection('filters', header, content);
        });
    }

    /**
     * Render a filter group (recursive)
     */
    private renderFilterGroup(parent: HTMLElement, group: FilterGroup, depth: number, parentGroup?: FilterGroup, groupIndex?: number): void {
        // Defensive check: ensure group has required properties
        if (!group || typeof group !== 'object') {
            console.error('FilterBar: Invalid group object provided to renderFilterGroup');
            return;
        }

        // Ensure children array exists (defensive migration fix)
        if (!Array.isArray(group.children)) {
            group.children = [];
        }

        const groupContainer = parent.createDiv('filter-bar__group');

        // Group header with conjunction and delete button
        const groupHeader = groupContainer.createDiv('filter-bar__group-header');

        // Conjunction dropdown
        const conjunctionContainer = groupHeader.createDiv('filter-bar__conjunction');
        setTooltip(conjunctionContainer, 'Choose whether ALL or ANY of the conditions must match', { placement: 'top' });

        new DropdownComponent(conjunctionContainer)
            .addOption('and', depth === 0 ? 'All' : 'All')
            .addOption('or', depth === 0 ? 'Any' : 'Any')
            .setValue(group.conjunction || 'and') // Defensive fallback
            .onChange((value) => {
                group.conjunction = value as 'and' | 'or';
                this.updateUI();
                this.emitQueryChange();
            });

        conjunctionContainer.createSpan({
            text: 'of the following are true:',
            cls: 'filter-bar__conjunction-text'
        });

        // Delete button for non-root groups
        if (depth > 0 && parentGroup && groupIndex !== undefined) {
            new ButtonComponent(groupHeader)
                .setIcon('trash-2')
                .setClass('filter-bar__delete-button')
                .setTooltip('Delete filter group')
                .onClick(() => {
                    this.removeFilterGroup(parentGroup, groupIndex);
                });
        }

        // Render children
        const childrenContainer = groupContainer.createDiv('filter-bar__children');
        group.children.forEach((child, index) => {
            this.renderFilterNode(childrenContainer, child, group, index, depth + 1);
        });

        // Action buttons
        const actionsContainer = groupContainer.createDiv('filter-bar__group-actions');

        new ButtonComponent(actionsContainer)
            .setIcon('plus')
            .setButtonText('Add filter')
            .setClass('filter-bar__action-button')
            .setClass('filter-bar__add-filter')
            .setTooltip('Add a new filter condition')
            .onClick(() => {
                this.addFilterCondition(group);
            });

        new ButtonComponent(actionsContainer)
            .setIcon('plus-circle')
            .setButtonText('Add filter group')
            .setClass('filter-bar__action-button')
            .setClass('filter-bar__add-group')
            .setTooltip('Add a nested filter group')
            .onClick(() => {
                this.addFilterGroup(group);
            });
    }

    /**
     * Render a filter node (condition or group)
     */
    private renderFilterNode(parent: HTMLElement, node: FilterNode, parentGroup: FilterGroup, index: number, depth: number): void {
        if (node.type === 'condition') {
            this.renderFilterCondition(parent, node, parentGroup, index, depth);
        } else if (node.type === 'group') {
            this.renderFilterGroup(parent, node, depth, parentGroup, index);
        }
    }

    /**
     * Render a filter condition
     */
    private renderFilterCondition(parent: HTMLElement, condition: FilterCondition, parentGroup: FilterGroup, index: number, depth: number): void {
        const conditionContainer = parent.createDiv('filter-bar__condition');

        // Prefix (where/and/or)
        conditionContainer.createSpan({
            text: index === 0 ? 'where' : parentGroup.conjunction,
            cls: 'filter-bar__condition-prefix'
        });

        // Property dropdown
        const propertyOptions = Object.fromEntries([
            ['', 'Select...'], // Placeholder option
            ...FILTER_PROPERTIES.map(p => [p.id, p.label]),
            ...(this.filterOptions.userProperties?.map(p => [p.id, p.label]) || [])
        ] as [string, string][]);
        const propertyDropdown = new DropdownComponent(conditionContainer)
            .addOptions(propertyOptions)
            .setValue(condition.property);
        setTooltip(propertyDropdown.selectEl, 'Choose which task property to filter by', { placement: 'top' });
        propertyDropdown.onChange((newPropertyId: FilterProperty) => {
                condition.property = newPropertyId;

                // Handle placeholder selection
                if (newPropertyId === '') {
                    // Keep current operator and value when "Select..." is chosen
                    // The condition will be incomplete and won't trigger filtering
                } else {
                    const propertyDef = FILTER_PROPERTIES.find(p => p.id === newPropertyId);
                    if (propertyDef && propertyDef.supportedOperators.length > 0) {
                        const newOperator = propertyDef.supportedOperators[0];
                        condition.operator = newOperator;

                        const operatorDef = FILTER_OPERATORS.find(op => op.id === newOperator);
                        condition.value = operatorDef?.requiresValue ? '' : null;
                    }
                }

                this.updateUI();
                this.emitQueryChange();
            });

        // Operator dropdown
        const operatorDropdown = new DropdownComponent(conditionContainer);
        this.updateOperatorOptions(operatorDropdown, condition.property as FilterProperty);
        operatorDropdown.setValue(condition.operator);
        setTooltip(operatorDropdown.selectEl, 'Choose how to compare the property value', { placement: 'top' });
        operatorDropdown.onChange((newOperator: FilterOperator) => {
            condition.operator = newOperator;
            this.updateUI(); // Re-render to show/hide value input
            this.emitQueryChange();
        });

        // Value input
        const valueContainer = conditionContainer.createDiv('filter-bar__value-container');
        this.renderValueInput(valueContainer, condition);

        // Delete button
        new ButtonComponent(conditionContainer)
            .setIcon('trash-2')
            .setClass('filter-bar__delete-button')
            .setTooltip('Delete condition')
            .onClick(() => {
                this.removeFilterCondition(parentGroup, index);
            });
    }

    /**
     * Update operator options based on selected property
     */
    private updateOperatorOptions(dropdown: DropdownComponent, property: FilterProperty): void {
        dropdown.selectEl.empty();

        const propertyDef = FILTER_PROPERTIES.find(p => p.id === property) || this.filterOptions.userProperties?.find(p => p.id === property);
        if (!propertyDef) return;

        propertyDef.supportedOperators.forEach(operatorId => {
            const operatorDef = FILTER_OPERATORS.find(op => op.id === operatorId);
            if (operatorDef) {
                dropdown.addOption(operatorDef.id, operatorDef.label);
            }
        });
    }

    /**
     * Render value input based on property and operator
     */
    private renderValueInput(container: HTMLElement, condition: FilterCondition): void {
        container.empty();

        const propertyDef = FILTER_PROPERTIES.find(p => p.id === condition.property) || this.filterOptions.userProperties?.find(p => p.id === condition.property);
        const operatorDef = FILTER_OPERATORS.find(op => op.id === condition.operator);

        if (!propertyDef || !operatorDef || !operatorDef.requiresValue) {
            return; // No value input needed
        }

        switch (propertyDef.valueInputType) {
            case 'text':
                this.renderTextInput(container, condition);
                break;
            case 'select':
                this.renderSelectInput(container, condition, propertyDef);
                break;
            case 'date':
                this.renderDateInput(container, condition);
                break;
            case 'number':
                this.renderNumberInput(container, condition);
                break;
        }
    }

    /**
     * Render text input
     */
    private renderTextInput(container: HTMLElement, condition: FilterCondition): void {
        const textInput = new TextComponent(container)
            .setValue(String(condition.value || ''))
            .onChange((value) => {
                condition.value = value || null;
                this.debouncedEmitQueryChange();
            });
        setTooltip(textInput.inputEl, 'Enter the value to filter by', { placement: 'top' });
    }

    /**
     * Render multi-select input
     */
    private renderSelectInput(container: HTMLElement, condition: FilterCondition, propertyDef: PropertyDefinition): void {
        const dropdown = new DropdownComponent(container)
            .addOption('', 'Select...');

        switch (propertyDef.id) {
            case 'status':
                this.filterOptions.statuses.forEach(statusConfig => {
                    dropdown.addOption(statusConfig.value, statusConfig.label);
                });
                break;
            case 'priority':
                this.filterOptions.priorities.forEach(priorityConfig => {
                    dropdown.addOption(priorityConfig.value, priorityConfig.label);
                });
                break;
            case 'tags':
                this.filterOptions.tags.forEach(option => {
                    dropdown.addOption(option, option);
                });
                break;
            case 'contexts':
                this.filterOptions.contexts.forEach(option => {
                    dropdown.addOption(option, option);
                });
                break;
            case 'projects':
                this.filterOptions.projects.forEach(option => {
                    dropdown.addOption(option, option);
                });
                break;
            case 'path':
                this.filterOptions.folders.forEach(option => {
                    dropdown.addOption(option, option);
                });
                break;
        }

        setTooltip(dropdown.selectEl, `Select a ${propertyDef.label.toLowerCase()} to filter by`, { placement: 'top' });

        // Handle project link syntax for setting the initial value
        if (propertyDef.id === 'projects') {
            const currentValue = String(condition.value || '');
            if (currentValue.startsWith('[[') && currentValue.endsWith(']]')) {
                const cleanValue = currentValue.substring(2, currentValue.length - 2);
                dropdown.setValue(cleanValue);
            } else {
                dropdown.setValue(currentValue);
            }
        } else if (propertyDef.id === 'path') {
            const currentValue = String(condition.value || '');
            // Show "(Root)" for empty string path
            dropdown.setValue(currentValue === '' ? '(Root)' : currentValue);
        } else {
            dropdown.setValue(String(condition.value || ''));
        }

        dropdown.onChange((value) => {
            if (propertyDef.id === 'projects' && value) {
                condition.value = `[[${value}]]`;
            } else if (propertyDef.id === 'path' && value === '(Root)') {
                condition.value = '';
            } else {
                condition.value = value || null;
            }
            this.emitQueryChange();
        });
    }

    /**
     * Render enhanced date input with natural language support
     */
    private renderDateInput(container: HTMLElement, condition: FilterCondition): void {
        const dateContainer = container.createDiv('filter-date-input-container');

        // Main text input for both natural language and date entry
        const textInput = new TextComponent(dateContainer)
            .setValue(String(condition.value || ''))
            .onChange((value) => {
                condition.value = value || null;
                this.updateDateInputValidation(textInput, value);

                // Only emit query change if input is valid or empty
                const trimmedValue = (value || '').trim();
                if (trimmedValue === '' || isValidDateInput(trimmedValue)) {
                    // FIX: Use the debounced version for performance
                    this.debouncedEmitQueryChange();
                }
            });

        // Set placeholder to guide users
        textInput.setPlaceholder('today, 2024-12-25, next week...');
        textInput.inputEl.addClass('filter-date-text-input');
        setTooltip(textInput.inputEl, 'Enter a date using natural language or ISO format', { placement: 'top' });

        // Set initial validation state
        this.updateDateInputValidation(textInput, String(condition.value || ''));

        // Add a small help button showing natural language examples
        const helpButton = dateContainer.createEl('button', {
            cls: 'filter-date-help-button',
            text: '?'
        });
        setTooltip(helpButton, 'Show natural language date examples', { placement: 'top' });

        helpButton.addEventListener('click', (e) => {
            e.preventDefault();
            e.stopPropagation();
            this.showNaturalLanguageDateHelp(helpButton);
        });
    }

    /**
     * Update date input validation styling based on the current value
     */
    private updateDateInputValidation(textInput: TextComponent, value: string): void {
        const inputEl = textInput.inputEl;

        // Remove all validation classes
        inputEl.removeClass('is-valid', 'is-invalid', 'is-empty');

        const trimmedValue = value.trim();

        if (trimmedValue === '') {
            inputEl.addClass('is-empty');
        } else if (isValidDateInput(trimmedValue)) {
            inputEl.addClass('is-valid');
        } else {
            inputEl.addClass('is-invalid');
        }
    }

    /**
     * Show natural language date help tooltip
     */
    private showNaturalLanguageDateHelp(button: HTMLElement): void {
        // Remove existing tooltip
        document.querySelectorAll('.filter-date-help-tooltip').forEach(el => el.remove());

        const tooltip = document.body.createDiv('filter-date-help-tooltip');
        // const suggestions = getNaturalLanguageDateSuggestions(); // Not currently used in tooltip

        tooltip.createEl('h4', { text: 'Natural Language Dates' });
        const examplesList = tooltip.createEl('ul');

        // Show the actual available patterns from our simplified implementation
        const availablePatterns = [
            'today', 'tomorrow', 'yesterday',
            'next week', 'last week',
            'in 3 days', '2 days ago',
            'in 1 week', '2 weeks ago',
            '2024-12-25', '2024-12-25T14:30:00'
        ];

        availablePatterns.forEach(example => {
            examplesList.createEl('li', { text: example });
        });

        // Position tooltip near the button
        const buttonRect = button.getBoundingClientRect();
        tooltip.style.position = 'absolute';
        tooltip.style.top = `${buttonRect.bottom + 5}px`;
        tooltip.style.left = `${buttonRect.left}px`;
        tooltip.style.zIndex = '1000';

        // Remove tooltip when clicking elsewhere
        const removeTooltip = () => {
            tooltip.remove();
            document.removeEventListener('click', removeTooltip);
        };

        // Add delay to prevent immediate removal
        setTimeout(() => {
            document.addEventListener('click', removeTooltip);
        }, 100);
    }

    /**
     * Render number input
     */
    private renderNumberInput(container: HTMLElement, condition: FilterCondition): void {
        const textInput = new TextComponent(container)
            .setValue(String(condition.value || ''))
            .onChange((value) => {
                condition.value = value ? parseFloat(value) : null;
                this.debouncedEmitQueryChange();
            });
        textInput.inputEl.type = 'number';
        setTooltip(textInput.inputEl, 'Enter a numeric value to filter by', { placement: 'top' });
    }

    /**
     * Render display & organization section
     */
    private renderDisplaySection(container: HTMLElement): void {
        const section = container.createDiv('filter-bar__section');

        // Collapsible header
        const header = section.createDiv('filter-bar__section-header');

        const titleWrapper = header.createDiv('filter-bar__section-header-main');
        titleWrapper.createSpan({
            text: 'Display & Organization',
            cls: 'filter-bar__section-title'
        });
        setTooltip(titleWrapper, 'Click to expand/collapse sorting and grouping options', { placement: 'top' });


        // Content
        const content = section.createDiv('filter-bar__section-content');
        if (!this.sectionStates.display) {
            content.addClass('filter-bar__section-content--collapsed');
        }

        this.displaySection = content;
        const controls = this.displaySection.createDiv('filter-bar__display-controls');

        // Sort control
        const sortContainer = controls.createDiv('filter-bar__sort-container');
        sortContainer.createSpan({ text: 'Sort by:', cls: 'filter-bar__label' });

        new ButtonComponent(sortContainer)
            .setClass('filter-bar__sort-direction')
            .setTooltip('Toggle sort direction')
            .onClick(() => {
                this.currentQuery.sortDirection = this.currentQuery.sortDirection === 'asc' ? 'desc' : 'asc';
                this.updateSortDirectionButton();
                this.emitImmediateQueryChange();
            });

        // Build sort dropdown options, including dynamic user fields
        const builtInSortOptions: Record<string, string> = {
            'due': 'Due Date',
            'scheduled': 'Scheduled Date',
            'priority': 'Priority',
            'title': 'Title',
            'dateCreated': 'Created Date'
        };
        const sortOptions: Record<string, string> = { ...builtInSortOptions };
        const sortUserProps = this.filterOptions.userProperties || [];
        for (const p of sortUserProps) {
            if (!p?.id || !p?.label) continue;
            if (typeof p.id === 'string' && p.id.startsWith('user:')) {
                sortOptions[p.id] = `${p.label}`;
            }
        }

        const sortDropdown = new DropdownComponent(sortContainer)
<<<<<<< HEAD
            .addOptions({
                'due': 'Due Date',
                'scheduled': 'Scheduled Date',
                'priority': 'Priority',
                'points': 'Points',
                'title': 'Title',
                'dateCreated': 'Created Date',
                'sortOrder': 'Manual',
            })
=======
            .addOptions(sortOptions)
>>>>>>> ad6d8cee
            .setValue(this.currentQuery.sortKey || 'due')
            .onChange((value: TaskSortKey) => {
                this.currentQuery.sortKey = value;
                this.emitImmediateQueryChange();
            });
        setTooltip(sortDropdown.selectEl, 'Choose how to sort tasks', { placement: 'top' });

        // Group control
        const groupContainer = controls.createDiv('filter-bar__group-container');
        groupContainer.createSpan({ text: 'Group by:', cls: 'filter-bar__label' });

        // Build group dropdown options, including dynamic user fields
        const builtInGroupOptions: Record<string, string> = {
            'none': 'None',
            'status': 'Status',
            'priority': 'Priority',
            'context': 'Context',
            'project': 'Project',
            'due': 'Due Date',
            'scheduled': 'Scheduled Date'
        };

        const options: Record<string, string> = { ...builtInGroupOptions };
        const userProps = this.filterOptions.userProperties || [];
        for (const p of userProps) {
            if (!p?.id || !p?.label) continue;
            // Only add if it is a user property id pattern
            if (typeof p.id === 'string' && p.id.startsWith('user:')) {
                options[p.id] = p.label;
            }
        }

        const groupDropdown = new DropdownComponent(groupContainer)
            .addOptions(options)
            .setValue(this.currentQuery.groupKey || 'none')
            .onChange((value: TaskGroupKey) => {
                this.currentQuery.groupKey = value;
                // Update expand/collapse buttons visibility immediately
                this.updateExpandCollapseButtons();
                // Update only display section and badge to avoid destroying DOM (keeps toggle element stable for tests)
                this.updateDisplaySection();
                this.updateFilterToggleBadge();
                this.emitQueryChange();
            });
        setTooltip(groupDropdown.selectEl, 'Group tasks by a common property', { placement: 'top' });

        this.updateSortDirectionButton();

        // Add click handler for toggle
        titleWrapper.addEventListener('click', () => {
            this.toggleSection('display', header, content);
        });
    }

    /**
     * Remove a filter group from its parent
     */
    private removeFilterGroup(parentGroup: FilterGroup, index: number): void {
        parentGroup.children.splice(index, 1);
        this.ignoreNextClickOutside();
        // FIX: Re-render the UI completely before emitting the change.
        this.updateFilterBuilderComplete();
        this.emitQueryChange();
    }

    /**
     * Render view-specific options
     */
    private renderViewOptions(container: HTMLElement): void {
        const section = container.createDiv('filter-bar__section');
        this.viewOptionsContainer = section.createDiv('filter-bar__view-options-container');

        // Initial population of view options
        this.populateViewOptions();
    }

    /**
     * Set view-specific options (called by view components)
     */
    setViewOptions(options: Array<{id: string, label: string, value: boolean, onChange: (value: boolean) => void}>): void {
        this.viewOptionsConfig = options;
        this.populateViewOptions();
    }

    /**
     * Populate the view options container with the stored config
     */
    private populateViewOptions(): void {
        if (!this.viewOptionsContainer) return;

        this.viewOptionsContainer.empty();
        const options = this.viewOptionsConfig;

        if (!options || options.length === 0) {
            this.viewOptionsContainer.addClass('filter-bar__section--hidden');
            return;
        }

        this.viewOptionsContainer.removeClass('filter-bar__section--hidden');

        const header = this.viewOptionsContainer.createDiv('filter-bar__section-header');
        const titleWrapper = header.createDiv('filter-bar__section-header-main');
        titleWrapper.createSpan({
            text: 'View Options',
            cls: 'filter-bar__section-title'
        });
        setTooltip(titleWrapper, 'Click to expand/collapse view-specific options', { placement: 'top' });

        const content = this.viewOptionsContainer.createDiv('filter-bar__section-content');
        if (!this.sectionStates.viewOptions) {
            content.addClass('filter-bar__section-content--collapsed');
        }

        options.forEach(option => {
            const optionContainer = content.createDiv('filter-bar__view-option');

            const label = optionContainer.createEl('label', {
                cls: 'filter-bar__view-option-label'
            });

            const checkbox = label.createEl('input', {
                type: 'checkbox',
                cls: 'filter-bar__view-option-checkbox'
            });
            checkbox.checked = option.value;
            setTooltip(checkbox, `Toggle ${option.label.toLowerCase()}`, { placement: 'top' });

            label.createSpan({
                text: option.label,
                cls: 'filter-bar__view-option-text'
            });

            checkbox.addEventListener('change', () => {
                option.onChange(checkbox.checked);
            });
        });

        titleWrapper.addEventListener('click', () => {
            this.toggleSection('viewOptions', header, content);
        });
    }

    /**
     * Add a new filter condition to a group
     */
    private addFilterCondition(group: FilterGroup): void {
        const condition: FilterCondition = {
            type: 'condition',
            id: FilterUtils.generateId(),
            property: '',
            operator: 'contains',
            value: ''
        };

        group.children.push(condition);
        this.ignoreNextClickOutside();
        this.updateFilterBuilderComplete();
        // Don't emit queryChange - new condition is incomplete until property is selected
    }

    /**
     * Add a new filter group to a group
     */
    private addFilterGroup(group: FilterGroup): void {
        const newGroup: FilterGroup = {
            type: 'group',
            id: FilterUtils.generateId(),
            conjunction: 'and',
            children: []
        };

        group.children.push(newGroup);
        this.ignoreNextClickOutside();
        this.updateFilterBuilderComplete();
        // Don't emit queryChange - new group is empty and won't affect filtering
    }

    /**
     * Remove a filter condition from a group
     */
    private removeFilterCondition(group: FilterGroup, index: number): void {
        group.children.splice(index, 1);
        this.ignoreNextClickOutside();
        // FIX: Re-render the UI completely before emitting the change.
        this.updateFilterBuilderComplete();
        this.emitQueryChange();
    }

    /**
     * Update sort direction button appearance
     */
    private updateSortDirectionButton(): void {
        const button = this.container.querySelector('.filter-bar__sort-direction') as HTMLElement;
        if (button) {
            button.textContent = this.currentQuery.sortDirection === 'asc' ? '↑' : '↓';
            // Remove any existing title attribute to avoid duplicate tooltips
            button.removeAttribute('title');
        }
    }

    /**
     * Update view selector button state based on active saved view
     */
    private updateViewSelectorButtonState(): void {
        if (!this.viewSelectorButton?.buttonEl) return;

        // Add/remove active state class
        if (this.activeSavedView) {
            this.viewSelectorButton.buttonEl.classList.add('filter-bar__templates-button--saved-view-active');
        } else {
            this.viewSelectorButton.buttonEl.classList.remove('filter-bar__templates-button--saved-view-active');
        }
    }

    /**
     * Toggle view selector dropdown
     */
    private toggleViewSelectorDropdown(): void {
        if (!this.viewSelectorDropdown || !this.viewSelectorButton) return;

        const isHidden = this.viewSelectorDropdown.classList.contains('filter-bar__view-selector-dropdown--hidden');
        this.viewSelectorDropdown.classList.toggle('filter-bar__view-selector-dropdown--hidden', !isHidden);

        // Toggle active state on the button
        if (isHidden) {
            // Opening dropdown - add active class
            this.viewSelectorButton.buttonEl.classList.add('filter-bar__templates-button--active');
        } else {
            // Closing dropdown - remove active class
            this.viewSelectorButton.buttonEl.classList.remove('filter-bar__templates-button--active');
        }
    }

    closeViewSelectorDropdown(): void {
        if (!this.viewSelectorDropdown) return;
        const isHidden = this.viewSelectorDropdown.classList.contains('filter-bar__view-selector-dropdown--hidden');
        if (!isHidden) {
            this.toggleViewSelectorDropdown();
        }
    }


    /**
     * Toggle a collapsible section
     */
    private toggleSection(sectionKey: 'filterBox' | 'filters' | 'display' | 'viewOptions', header: HTMLElement, content: HTMLElement): void {
        this.sectionStates[sectionKey] = !this.sectionStates[sectionKey];
        const isExpanded = this.sectionStates[sectionKey];

        header.classList.toggle('filter-bar__section-header--collapsed', !isExpanded);
        content.classList.toggle('filter-bar__section-content--collapsed', !isExpanded);
    }

    /**
     * Show save view dialog
     */
    private showSaveViewDialog(): void {
        new SaveViewModal(this.app, (name) => {
            const currentViewOptions = this.getCurrentViewOptions();
            this.emit('saveView', { name, query: this.currentQuery, viewOptions: currentViewOptions });
            this.toggleViewSelectorDropdown();
        }).open();
    }

    /**
     * Get current view options as a simple object
     */
    private getCurrentViewOptions(): {[key: string]: boolean} | undefined {
        if (!this.viewOptionsConfig || this.viewOptionsConfig.length === 0) {
            return undefined;
        }

        const options: {[key: string]: boolean} = {};
        this.viewOptionsConfig.forEach(option => {
            options[option.id] = option.value;
        });
        return options;
    }


    /**
     * Clear all filters and reset to default state
     */
    private clearAllFilters(): void {
        // Create a fresh default query with preserved sort/group settings
        this.currentQuery = {
            type: 'group',
            id: FilterUtils.generateId(),
            conjunction: 'and',
            children: [],
            sortKey: this.currentQuery.sortKey || 'due',
            sortDirection: this.currentQuery.sortDirection || 'asc',
            groupKey: 'none'
        };

        // Clear the active saved view
        this.activeSavedView = null;

        // Clear the search input
        if (this.searchInput) {
            this.searchInput.setValue('');
        }

        // Update only the filter builder to avoid collapsing the filter box
        this.updateFilterBuilder();
        this.updateDisplaySection();
        this.updateViewSelectorButtonState();
        this.emitQueryChange();

        // Close the dropdown if it's open (do not toggle open on clear)
        if (this.viewSelectorDropdown && !this.viewSelectorDropdown.classList.contains('filter-bar__view-selector-dropdown--hidden')) {
            this.viewSelectorDropdown.classList.add('filter-bar__view-selector-dropdown--hidden');
            if (this.viewSelectorButton?.buttonEl) {
                this.viewSelectorButton.buttonEl.classList.remove('filter-bar__templates-button--active');
            }
        }
    }

    /**
     * Clear all filters but keep the modal open (for Clear button in modal)
     */
    private clearAllFiltersKeepModalOpen(): void {
        // Create a fresh default query with preserved sort/group settings
        this.currentQuery = {
            type: 'group',
            id: FilterUtils.generateId(),
            conjunction: 'and',
            children: [],
            sortKey: this.currentQuery.sortKey || 'due',
            sortDirection: this.currentQuery.sortDirection || 'asc',
            groupKey: 'none'
        };

        // Clear the active saved view
        this.activeSavedView = null;

        // Clear the search input
        if (this.searchInput) {
            this.searchInput.setValue('');
        }

        // Update only the filter builder to avoid collapsing the filter box
        this.updateFilterBuilder();
        this.updateDisplaySection();
        this.updateViewSelectorButtonState();

        // Don't emit query change immediately to prevent modal closure
        // Instead, just update the badge and emit after a delay
        this.updateFilterToggleBadge();
        setTimeout(() => {
            this.emitQueryChangeIfComplete();
        }, 100);

        // Close the dropdown if it's open (do not toggle open on clear)
        if (this.viewSelectorDropdown && !this.viewSelectorDropdown.classList.contains('filter-bar__view-selector-dropdown--hidden')) {
            this.viewSelectorDropdown.classList.add('filter-bar__view-selector-dropdown--hidden');
            if (this.viewSelectorButton?.buttonEl) {
                this.viewSelectorButton.buttonEl.classList.remove('filter-bar__templates-button--active');
            }
        }
    }

    /**
     * Close the filter modal
     */
    private closeFilterModal(): void {
        this.sectionStates.filterBox = false;
        this.updateFilterBoxState();
    }

    /**
     * Load a saved view
     */
    private loadSavedView(view: SavedView): void {
        this.isLoadingSavedView = true;
        this.currentQuery = FilterUtils.deepCloneFilterQuery(view.query);
        this.activeSavedView = view;
        this.render();
        this.emitQueryChange();

        // Emit viewOptions event if they exist
        if (view.viewOptions) {
            this.emit('loadViewOptions', view.viewOptions);
        }

        // Emit activeSavedViewChanged event
        this.emit('activeSavedViewChanged', view);

        this.toggleViewSelectorDropdown();
        this.updateViewSelectorButtonState();
        this.isLoadingSavedView = false;
    }

    /**
     * Update UI to reflect current query state
     */
    private updateUI(): void {
        // Sync search input with current query
        this.syncSearchInput();

        // Re-render everything to ensure consistency
        this.render();

        // Update button state after render
        this.updateViewSelectorButtonState();
        this.updateFilterToggleBadge();
    }

    /**
     * Update only the display section (sort/group controls)
     */
    private updateDisplaySection(): void {
        try {
            // Find the group dropdown and update its value
            const groupDropdown = this.container.querySelector('.filter-bar__group-container select') as HTMLSelectElement;
            if (groupDropdown) {
                groupDropdown.value = this.currentQuery.groupKey || 'none';
            }

            // Find the sort dropdown and update its value
            const sortDropdown = this.container.querySelector('.filter-bar__sort-container select') as HTMLSelectElement;
            if (sortDropdown) {
                sortDropdown.value = this.currentQuery.sortKey || 'due';
            }

            // Update sort direction button
            this.updateSortDirectionButton();

            // Update expand/collapse buttons visibility
            this.updateExpandCollapseButtons();
        } catch (error) {
            console.error('Error updating display section:', error);
        }
    }

    /**
     * Update expand/collapse buttons visibility based on current grouping state
     */
    private updateExpandCollapseButtons(): void {
        try {
            const isGrouped = (this.currentQuery.groupKey || 'none') !== 'none';
            const shouldShow = this.enableGroupExpandCollapse && (isGrouped || this.forceShowExpandCollapse);

            // Find existing expand/collapse buttons
            const expandBtn = this.container.querySelector('.filter-bar__expand-groups') as HTMLElement;
            const collapseBtn = this.container.querySelector('.filter-bar__collapse-groups') as HTMLElement;

            if (expandBtn) {
                expandBtn.style.display = shouldShow ? '' : 'none';
            }
            if (collapseBtn) {
                collapseBtn.style.display = shouldShow ? '' : 'none';
            }
        } catch (error) {
            console.error('Error updating expand/collapse buttons:', error);
        }
    }

    /**
     * Update only the filter builder section without re-rendering search input
     */
    private updateFilterBuilder(): void {
        try {
            if (this.filterBuilder && this.filterBuilder.isConnected) {
                // Store current search input value and focus state
                const currentValue = this.searchInput?.getValue();
                const hasFocus = this.searchInput?.inputEl === document.activeElement;

                this.filterBuilder.empty();
                this.renderFilterGroup(this.filterBuilder, this.currentQuery, 0);

                // Restore search input value and focus if needed
                if (this.searchInput && currentValue !== undefined) {
                    this.searchInput.setValue(currentValue);
                    if (hasFocus) {
                        this.searchInput.inputEl.focus();
                    }
                }

                // Maintain filter button active state
                this.updateFilterBoxState();
            }
        } catch (error) {
            console.error('Error updating filter builder:', error);
            // Don't re-throw to prevent cascading failures
        }
    }



    /**
     * Update filter builder ensuring all conjunction buttons and UI elements are properly rendered
     * This is more efficient than full render() but ensures all parts are updated correctly
     */
    private updateFilterBuilderComplete(): void {
        try {
            if (this.filterBuilder && this.filterBuilder.isConnected) {
                // Store current search input value and focus state
                const currentValue = this.searchInput?.getValue();
                const hasFocus = this.searchInput?.inputEl === document.activeElement;

                // Update the filter content
                this.filterBuilder.empty();
                this.renderFilterGroup(this.filterBuilder, this.currentQuery, 0);



                // Note: Display section doesn't need updating for filter changes

                // Restore search input value and focus if needed
                if (this.searchInput && currentValue !== undefined) {
                    this.searchInput.setValue(currentValue);
                    if (hasFocus) {
                        this.searchInput.inputEl.focus();
                    }
                }

                // Maintain filter button active state
                this.updateFilterBoxState();
            }
        } catch (error) {
            console.error('Error updating filter builder completely:', error);
            // Fallback to full render if partial update fails
            this.render();
        }
    }

    /**
     * Sync the search input with the current query state
     */
    private syncSearchInput(): void {
        if (!this.searchInput || this.isUserTyping) return;

        // Defensive check: ensure currentQuery has children array
        if (!this.currentQuery || !Array.isArray(this.currentQuery.children)) {
            this.searchInput.setValue('');
            return;
        }

        // Find search condition in current query
        const searchCondition = this.currentQuery.children.find(child =>
            child.type === 'condition' &&
            child.property === 'title' &&
            child.operator === 'contains' &&
            child.id.startsWith('search_')
        ) as FilterCondition | undefined;

        // Update search input value only if user is not actively typing
        this.searchInput.setValue(String(searchCondition?.value || ''));
    }

    /**
     * Emit query change event only if the query is complete and meaningful
     * This prevents expensive filter operations when users are still building filters
     */
    private emitQueryChange(): void {
        // Clear active saved view when user manually modifies filters (except during saved view loading)
        if (!this.isLoadingSavedView && this.activeSavedView) {
            this.clearActiveSavedView();
            // Re-render the filter section to remove the view name display
            this.updateFilterBuilder();
        }

        // Always emit for sort/group changes and structural operations
        // Also update the filter toggle badge instantly
        this.updateFilterToggleBadge();
        this.emitQueryChangeIfComplete();
    }

	    /** Emit immediately regardless of filter completeness (for sort/group changes) */
	    private emitImmediateQueryChange(): void {
	        // Clear active saved view when user manually modifies filters (except during saved view loading)
	        if (!this.isLoadingSavedView && this.activeSavedView) {
	            this.clearActiveSavedView();
	            this.updateFilterBuilder();
	        }
	        this.updateFilterToggleBadge();
	        this.emit('queryChange', FilterUtils.deepCloneFilterQuery(this.currentQuery));
	    }


    /**
     * Check if the current query is complete and meaningful, then emit if so
     */
    private emitQueryChangeIfComplete(): void {
        if (this.isQueryMeaningful(this.currentQuery)) {
            this.emit('queryChange', FilterUtils.deepCloneFilterQuery(this.currentQuery));
        }
    }

    /**
     * Check if a query is meaningful (has complete conditions or no conditions)
     * Incomplete conditions (missing required values) should not trigger filtering
     */
    private isQueryMeaningful(query: FilterGroup): boolean {
        // Empty query is meaningful (shows all tasks)
        if (query.children.length === 0) {
            return true;
        }

        // Check if query has at least one complete condition or group
        return this.hasCompleteConditions(query);
    }

    /**
     * Recursively check if a group has any complete conditions
     */
    private hasCompleteConditions(group: FilterGroup): boolean {
        for (const child of group.children) {
            if (child.type === 'condition') {
                // Check if this condition is complete using FilterUtils
                if (FilterUtils.isFilterNodeComplete(child)) {
                    return true;
                }
            } else if (child.type === 'group') {
                // Recursively check child groups
                if (this.hasCompleteConditions(child)) {
                    return true;
                }
            }
        }
        return false;
    }

    /**
     * Update filter options (called when new properties/contexts/tags are added)
     */
    updateFilterOptions(newFilterOptions: FilterOptions): void {
        this.filterOptions = newFilterOptions;
        // Re-render the UI to pick up new options
        this.updateUI();
    }

    /** True if a saved view is active OR any complete filter condition exists */
    private hasActiveFilters(): boolean {
        try {
            if (this.activeSavedView) return true;
            // Active if any complete filter condition exists OR any grouping is applied
            const hasFilters = this.isQueryMeaningful(this.currentQuery) && this.currentQuery.children.length > 0;
            const hasGrouping = (this.currentQuery.groupKey ?? 'none') !== 'none';
            return hasFilters || !!hasGrouping;
        } catch {
            return false;
        }
    }

    /** Update filter toggle badge and tooltip */
    private updateFilterToggleBadge(): void {
        const el = this.container.querySelector('.filter-bar__filter-toggle') as HTMLElement | null;
        if (!el) return;
        const active = this.hasActiveFilters();
        el.classList.toggle('has-active-filters', active);
        setTooltip(el, active ? 'Active filters – Click to modify, right-click to clear' : 'Toggle filter', { placement: 'top' });


    }

    /**
     * Get current filter options (for debugging)
     */
    getCurrentFilterOptions(): FilterOptions {
        return this.filterOptions;
    }

    /**
     * Force refresh filter options from the cache (for debugging)
     */
    async forceRefreshOptions(filterService: { getFilterOptions: () => Promise<FilterOptions>; }): Promise<void> {
        const newOptions = await filterService.getFilterOptions();
        this.updateFilterOptions(newOptions);
    }


    /**
     * Destroy and clean up the FilterBar
     */
    destroy(): void {
        try {
            if (this.container && this.container.isConnected) {
                this.container.empty();
            }
            this.removeAllListeners();

            // Clean up event listeners and timeout
            if (this.abortController) {
                this.abortController.abort();
                this.abortController = undefined;
            }

            if (this.ignoreClickTimeout) {
                window.clearTimeout(this.ignoreClickTimeout);
                this.ignoreClickTimeout = undefined;
            }
        } catch (error) {
            console.error('Error destroying FilterBar:', error);
            // Still try to clean up listeners even if DOM cleanup fails
            try {
                this.removeAllListeners();
                if (this.abortController) {
                    this.abortController.abort();
                    this.abortController = undefined;
                }

                if (this.ignoreClickTimeout) {
                    window.clearTimeout(this.ignoreClickTimeout);
                    this.ignoreClickTimeout = undefined;
                }
            } catch (cleanupError) {
                console.error('Error during FilterBar cleanup fallback:', cleanupError);
            }
        }
    }
}<|MERGE_RESOLUTION|>--- conflicted
+++ resolved
@@ -1276,8 +1276,10 @@
             'due': 'Due Date',
             'scheduled': 'Scheduled Date',
             'priority': 'Priority',
+            'points': 'Points',
             'title': 'Title',
-            'dateCreated': 'Created Date'
+            'dateCreated': 'Created Date',
+            'sortOrder': 'Manual',
         };
         const sortOptions: Record<string, string> = { ...builtInSortOptions };
         const sortUserProps = this.filterOptions.userProperties || [];
@@ -1289,19 +1291,7 @@
         }
 
         const sortDropdown = new DropdownComponent(sortContainer)
-<<<<<<< HEAD
-            .addOptions({
-                'due': 'Due Date',
-                'scheduled': 'Scheduled Date',
-                'priority': 'Priority',
-                'points': 'Points',
-                'title': 'Title',
-                'dateCreated': 'Created Date',
-                'sortOrder': 'Manual',
-            })
-=======
             .addOptions(sortOptions)
->>>>>>> ad6d8cee
             .setValue(this.currentQuery.sortKey || 'due')
             .onChange((value: TaskSortKey) => {
                 this.currentQuery.sortKey = value;
