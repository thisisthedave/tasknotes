--- conflicted
+++ resolved
@@ -226,11 +226,8 @@
 	timeEntries?: TimeEntry[]; // Individual time tracking sessions
 	dateCreated?: string; // Creation date (ISO timestamp)
 	dateModified?: string; // Last modification date (ISO timestamp)
-<<<<<<< HEAD
+	icsEventId?: string[]; // Links to ICS calendar event IDs
  	sortOrder?: number; // Manual ordering index (optional)
-=======
-	icsEventId?: string[]; // Links to ICS calendar event IDs
->>>>>>> b41c81d7
 }
 
 export interface TaskCreationData extends Partial<TaskInfo> {
@@ -386,12 +383,9 @@
 	timeEntries: string;
 	completeInstances: string;
 	pomodoros: string;  // For daily note pomodoro tracking
-<<<<<<< HEAD
-	sortOrder: string; // For manual ordering of tasks
-=======
 	icsEventId: string;  // For linking to ICS calendar events (stored as array in frontmatter)
 	icsEventTag: string;  // Tag used for ICS event-related content
->>>>>>> b41c81d7
+	sortOrder: string; // For manual ordering of tasks
 }
 
 export interface StatusConfig {
