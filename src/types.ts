--- conflicted
+++ resolved
@@ -30,13 +30,8 @@
 export type CalendarDisplayMode = 'month' | 'agenda';
 
 // Task sorting and grouping types
-<<<<<<< HEAD
-export type TaskSortKey = 'sortOrder' | 'due' | 'scheduled' | 'points' | 'priority' | 'title' | 'dateCreated';
+export type TaskSortKey = 'sortOrder' | 'due' | 'scheduled' | 'points' | 'priority' | 'title' | 'dateCreated' | `user:${string}`;
 export type TaskGroupKey = 'none' | 'priority' | 'context' | 'project' | 'due' | 'scheduled' | 'status';
-=======
-export type TaskSortKey = 'due' | 'scheduled' | 'priority' | 'title' | 'dateCreated' | `user:${string}`;
-export type TaskGroupKey = 'none' | 'priority' | 'context' | 'project' | 'due' | 'scheduled' | 'status' | `user:${string}`;
->>>>>>> ad6d8cee
 export type SortDirection = 'asc' | 'desc';
 
 
