import { App, PluginSettingTab, Setting, Notice, setIcon, TAbstractFile, TFile, setTooltip, Platform, Modal } from 'obsidian';
import TaskNotesPlugin from '../main';
import { FieldMapping, WebhookConfig } from '../types';
import { DefaultReminder } from '../types/settings';
import { DEFAULT_FIELD_MAPPING } from './defaults';
import { StatusManager } from '../services/StatusManager';
import { PriorityManager } from '../services/PriorityManager';
import { showConfirmationModal } from '../modals/ConfirmationModal';
import { showStorageLocationConfirmationModal } from '../modals/StorageLocationConfirmationModal';
import { ProjectSelectModal } from '../modals/ProjectSelectModal';

<<<<<<< HEAD
export interface TaskNotesSettings {
	tasksFolder: string;  // Now just a default location for new tasks
	taskTag: string;      // The tag that identifies tasks
	taskIdentificationMethod: 'tag' | 'property';  // Method to identify tasks
	taskPropertyName: string;     // Property name for property-based identification
	taskPropertyValue: string;    // Property value for property-based identification
	excludedFolders: string;  // Comma-separated list of folders to exclude from Notes tab
	defaultTaskPriority: string;  // Changed to string to support custom priorities
	defaultTaskStatus: string;    // Changed to string to support custom statuses
	taskOrgFiltersCollapsed: boolean;  // Save collapse state of task organization filters
	// Task filename settings
	taskFilenameFormat: 'title' | 'zettel' | 'timestamp' | 'custom';
	storeTitleInFilename: boolean;
	customFilenameTemplate: string; // Template for custom format
	// Task creation defaults
	taskCreationDefaults: TaskCreationDefaults;
	// Calendar view settings
	calendarViewSettings: CalendarViewSettings;
	// Pomodoro settings
	pomodoroWorkDuration: number; // minutes
	pomodoroShortBreakDuration: number; // minutes
	pomodoroLongBreakDuration: number; // minutes
	pomodoroLongBreakInterval: number; // after X pomodoros
	pomodoroAutoStartBreaks: boolean;
	pomodoroAutoStartWork: boolean;
	pomodoroNotifications: boolean;
	pomodoroSoundEnabled: boolean;
	pomodoroSoundVolume: number; // 0-100
	pomodoroStorageLocation: 'plugin' | 'daily-notes'; // where to store pomodoro history data
	// Editor settings
	enableTaskLinkOverlay: boolean;
	enableInstantTaskConvert: boolean;
	useDefaultsOnInstantConvert: boolean;
	enableNaturalLanguageInput: boolean;
	nlpDefaultToScheduled: boolean;
	// Inline task conversion settings
	inlineTaskConvertFolder: string; // Folder for inline task conversion, supports {{currentNotePath}}
	// Performance settings
	disableNoteIndexing: boolean;
	// Customization settings
	fieldMapping: FieldMapping;
	customStatuses: StatusConfig[];
	customPriorities: PriorityConfig[];
	// Migration tracking
	recurrenceMigrated?: boolean;
	// Status bar settings
	showTrackedTasksInStatusBar: boolean;
	// Time tracking settings
	autoStopTimeTrackingOnComplete: boolean;
	autoStopTimeTrackingNotification: boolean;
	// Project subtasks widget settings
	showProjectSubtasks: boolean;
	showExpandableSubtasks: boolean;
	projectSubtasksPosition: 'top' | 'bottom';
	// Overdue behavior settings
	hideCompletedFromOverdue: boolean;
	// ICS integration settings
	icsIntegration: ICSIntegrationSettings;
	// Saved filter views
	savedViews: SavedView[];
	// Notification settings
	enableNotifications: boolean;
	notificationType: 'in-app' | 'system';
	// Use current note as project by default
	useActiveNoteAsProject: boolean;
}

export interface DefaultReminder {
	id: string;
	type: 'relative' | 'absolute';
	// For relative reminders
	relatedTo?: 'due' | 'scheduled';
	offset?: number; // Amount in specified unit
	unit?: 'minutes' | 'hours' | 'days';
	direction?: 'before' | 'after';
	// For absolute reminders
	absoluteTime?: string; // Time in HH:MM format
	absoluteDate?: string; // Date in YYYY-MM-DD format
	description?: string;
}

export interface TaskCreationDefaults {
	// Pre-fill options
	defaultContexts: string;  // Comma-separated list
	defaultTags: string;      // Comma-separated list
	defaultProjects: string;  // Comma-separated list of project links
	useParentNoteAsProject: boolean; // Use the parent note as a project during instant conversion
	defaultTimeEstimate: number; // minutes, 0 = no default
	defaultPoints: number; // story points, 0 = no default
	defaultRecurrence: 'none' | 'daily' | 'weekly' | 'monthly' | 'yearly';
	// Date defaults
	defaultDueDate: 'none' | 'today' | 'tomorrow' | 'next-week';
	defaultScheduledDate: 'none' | 'today' | 'tomorrow' | 'next-week';
	// Body template settings
	bodyTemplate: string;     // Path to template file for task body, empty = no template
	useBodyTemplate: boolean; // Whether to use body template by default
	// Reminder defaults
	defaultReminders: DefaultReminder[];
}

export interface ICSIntegrationSettings {
	// Default templates for creating content from ICS events
	defaultNoteTemplate: string;     // Path to template file for notes created from ICS events
	// Default folders
	defaultNoteFolder: string;       // Folder for notes created from ICS events
}

export interface CalendarViewSettings {
	// Default view
	defaultView: 'dayGridMonth' | 'timeGridWeek' | 'timeGridDay' | 'multiMonthYear' | 'timeGridCustom';
	// Custom multi-day view settings
	customDayCount: number; // Number of days to show in custom view (2-10)
	// Time settings
	slotDuration: '00:15:00' | '00:30:00' | '01:00:00'; // 15, 30, or 60 minutes
	slotMinTime: string; // Start time (HH:MM:SS format)
	slotMaxTime: string; // End time (HH:MM:SS format)
	scrollTime: string; // Initial scroll position (HH:MM:SS format)
	// Week settings
	firstDay: 0 | 1 | 2 | 3 | 4 | 5 | 6; // 0 = Sunday, 1 = Monday, etc.
	// Display preferences
	timeFormat: '12' | '24'; // 12-hour or 24-hour format
	showWeekends: boolean;
	// Default event type visibility
	defaultShowScheduled: boolean;
	defaultShowDue: boolean;
	defaultShowDueWhenScheduled: boolean;
	defaultShowTimeEntries: boolean;
	defaultShowRecurring: boolean;
	defaultShowICSEvents: boolean;
	// Timeblocking settings
	enableTimeblocking: boolean;
	defaultShowTimeblocks: boolean;
	// Calendar behavior
	nowIndicator: boolean;
	selectMirror: boolean;
	weekNumbers: boolean;
	// Today highlighting
	showTodayHighlight: boolean;
}

// Default field mapping maintains backward compatibility
export const DEFAULT_FIELD_MAPPING: FieldMapping = {
	title: 'title',
	status: 'status',
	priority: 'priority',
	due: 'due',
	scheduled: 'scheduled',
	tags: 'tags',
	contexts: 'contexts',
	projects: 'projects',
	timeEstimate: 'timeEstimate',
	points: 'points',
	completedDate: 'completedDate',
	dateCreated: 'dateCreated',
	dateModified: 'dateModified',
	recurrence: 'recurrence',
	archiveTag: 'archived',
	timeEntries: 'timeEntries',
	completeInstances: 'complete_instances',
	pomodoros: 'pomodoros',
	icsEventId: 'icsEventId',
	icsEventTag: 'ics_event',
	reminders: 'reminders',
	sortOrder: 'sort_order'
};

// Default status configuration matches current hardcoded behavior
export const DEFAULT_STATUSES: StatusConfig[] = [
	{
		id: 'none',
		value: 'none',
		label: 'None',
		color: '#cccccc',
		isCompleted: false,
		order: 0
	},
	{
		id: 'open',
		value: 'open',
		label: 'Open',
		color: '#808080',
		isCompleted: false,
		order: 1
	},
	{
		id: 'in-progress',
		value: 'in-progress',
		label: 'In progress',
		color: '#0066cc',
		isCompleted: false,
		order: 2
	},
	{
		id: 'done',
		value: 'done',
		label: 'Done',
		color: '#00aa00',
		isCompleted: true,
		order: 3
	}
];

// Default priority configuration matches current hardcoded behavior
export const DEFAULT_PRIORITIES: PriorityConfig[] = [
	{
		id: 'none',
		value: 'none',
		label: 'None',
		color: '#cccccc',
		weight: 0
	},
	{
		id: 'low',
		value: 'low',
		label: 'Low',
		color: '#00aa00',
		weight: 1
	},
	{
		id: 'normal',
		value: 'normal',
		label: 'Normal',
		color: '#ffaa00',
		weight: 2
	},
	{
		id: 'high',
		value: 'high',
		label: 'High',
		color: '#ff0000',
		weight: 3
	}
];

export const DEFAULT_TASK_CREATION_DEFAULTS: TaskCreationDefaults = {
	defaultContexts: '',
	defaultTags: '',
	defaultProjects: '',
	useParentNoteAsProject: false,
	defaultTimeEstimate: 0,
	defaultPoints: 0,
	defaultRecurrence: 'none',
	defaultDueDate: 'none',
	defaultScheduledDate: 'today',
	bodyTemplate: '',
	useBodyTemplate: false,
	defaultReminders: []
};

export const DEFAULT_CALENDAR_VIEW_SETTINGS: CalendarViewSettings = {
	// Default view
	defaultView: 'dayGridMonth',
	// Custom multi-day view settings
	customDayCount: 3, // Default to 3 days as requested in issue #282
	// Time settings
	slotDuration: '00:30:00', // 30-minute slots
	slotMinTime: '00:00:00', // Start at midnight
	slotMaxTime: '24:00:00', // End at midnight next day
	scrollTime: '08:00:00', // Scroll to 8 AM
	// Week settings
	firstDay: 1, // Monday
	// Display preferences
	timeFormat: '24', // 24-hour format
	showWeekends: true,
	// Default event type visibility
	defaultShowScheduled: true,
	defaultShowDue: true,
	defaultShowDueWhenScheduled: true,
	defaultShowTimeEntries: false,
	defaultShowRecurring: true,
	defaultShowICSEvents: true,
	// Timeblocking settings
	enableTimeblocking: false, // Disabled by default - toggleable feature
	defaultShowTimeblocks: true,
	// Calendar behavior
	nowIndicator: true,
	selectMirror: true,
	weekNumbers: false,
	// Today highlighting
	showTodayHighlight: true
};

export const DEFAULT_SETTINGS: TaskNotesSettings = {
	tasksFolder: 'TaskNotes/Tasks',
	taskTag: 'task',
	taskIdentificationMethod: 'tag',  // Default to tag-based identification
	taskPropertyName: '',
	taskPropertyValue: '',
	excludedFolders: '',  // Default to no excluded folders
	defaultTaskPriority: 'normal',
	defaultTaskStatus: 'open',
	taskOrgFiltersCollapsed: false,  // Default to expanded
	// Task filename defaults
	taskFilenameFormat: 'zettel',  // Keep existing behavior as default
	storeTitleInFilename: true,
	customFilenameTemplate: '{title}',  // Simple title template
	// Task creation defaults
	taskCreationDefaults: DEFAULT_TASK_CREATION_DEFAULTS,
	// Calendar view defaults
	calendarViewSettings: DEFAULT_CALENDAR_VIEW_SETTINGS,
	// Pomodoro defaults
	pomodoroWorkDuration: 25,
	pomodoroShortBreakDuration: 5,
	pomodoroLongBreakDuration: 15,
	pomodoroLongBreakInterval: 4,
	pomodoroAutoStartBreaks: true,
	pomodoroAutoStartWork: false,
	pomodoroNotifications: true,
	pomodoroSoundEnabled: true,
	pomodoroSoundVolume: 50,
	pomodoroStorageLocation: 'plugin',
	// Editor defaults
	enableTaskLinkOverlay: true,
	enableInstantTaskConvert: true,
	useDefaultsOnInstantConvert: true,
	enableNaturalLanguageInput: true,
	nlpDefaultToScheduled: true,
	// Inline task conversion defaults
	inlineTaskConvertFolder: '{{currentNotePath}}',
	// Performance defaults
	disableNoteIndexing: false,
	// Customization defaults
	fieldMapping: DEFAULT_FIELD_MAPPING,
	customStatuses: DEFAULT_STATUSES,
	customPriorities: DEFAULT_PRIORITIES,
	// Migration defaults
	recurrenceMigrated: false,
	// Status bar defaults
	showTrackedTasksInStatusBar: false,
	// Time tracking defaults
	autoStopTimeTrackingOnComplete: true,
	autoStopTimeTrackingNotification: false,
	// Project subtasks widget defaults
	showProjectSubtasks: true,
	showExpandableSubtasks: true,
	projectSubtasksPosition: 'bottom',
	// Overdue behavior defaults
	hideCompletedFromOverdue: true,
	// ICS integration defaults
	icsIntegration: {
		defaultNoteTemplate: '',
		defaultNoteFolder: ''
	},
	// Saved filter views defaults
	savedViews: [],
	useActiveNoteAsProject: false,
	// Notification defaults
	enableNotifications: true,
	notificationType: 'system'
};

/**
 * Converts DefaultReminder objects to Reminder objects that can be used in tasks.
 * This function handles the conversion of user-configured default reminders into
 * the format expected by the task reminder system.
 */
export function convertDefaultRemindersToReminders(
	defaultReminders: DefaultReminder[],
	task?: TaskInfo
): Reminder[] {
	return defaultReminders.map(defaultReminder => {
		const reminder: Reminder = {
			id: `rem_${Date.now()}_${Math.random().toString(36).substr(2, 9)}`,
			type: defaultReminder.type,
			description: defaultReminder.description
		};

		if (defaultReminder.type === 'relative') {
			// For relative reminders, validate that the anchor date will be available
			if (defaultReminder.relatedTo && defaultReminder.offset && defaultReminder.unit && defaultReminder.direction) {
				// Convert offset to ISO 8601 duration format
				let duration = 'PT';
				if (defaultReminder.unit === 'days') {
					duration = `P${defaultReminder.offset}D`;
				} else if (defaultReminder.unit === 'hours') {
					duration = `PT${defaultReminder.offset}H`;
				} else {
					duration = `PT${defaultReminder.offset}M`;
				}

				// Add negative sign for "before"
				if (defaultReminder.direction === 'before') {
					duration = '-' + duration;
				}

				reminder.relatedTo = defaultReminder.relatedTo;
				reminder.offset = duration;
			}
		} else if (defaultReminder.type === 'absolute') {
			// For absolute reminders, convert date and time to ISO string
			if (defaultReminder.absoluteDate && defaultReminder.absoluteTime) {
				reminder.absoluteTime = `${defaultReminder.absoluteDate}T${defaultReminder.absoluteTime}:00`;
			}
		}

		return reminder;
	}).filter(reminder => {
		// Filter out invalid reminders
		if (reminder.type === 'relative') {
			return reminder.relatedTo && reminder.offset;
		} else {
			return reminder.absoluteTime;
		}
	});
}
=======
>>>>>>> db9a419a


export class TaskNotesSettingTab extends PluginSettingTab {
	plugin: TaskNotesPlugin;
	private activeTab = 'task-defaults';
	private tabContents: Record<string, HTMLElement> = {};
	private selectedDefaultProjectFiles: TAbstractFile[] = [];

	constructor(app: App, plugin: TaskNotesPlugin) {
		super(app, plugin);
		this.plugin = plugin;
	}

	display(): void {
		const { containerEl } = this;
		containerEl.empty();
		containerEl.addClass('tasknotes-settings');
		containerEl.addClass('tasknotes-plugin');
		containerEl.addClass('settings-view');

		// Create tab navigation
		const tabNav = containerEl.createDiv('settings-tab-nav settings-view__tab-nav');

		const allTabs = [
			{ id: 'task-defaults', name: 'Task defaults' },
			{ id: 'general', name: 'Inline tasks' },
			{ id: 'calendar', name: 'Calendar' },
			{ id: 'field-mapping', name: 'Field mapping' },
			{ id: 'statuses', name: 'Statuses' },
			{ id: 'priorities', name: 'Priorities' },
			{ id: 'pomodoro', name: 'Pomodoro' },
			{ id: 'notifications', name: 'Notifications' },
			{ id: 'api', name: 'HTTP API' },
			{ id: 'misc', name: 'Misc' }
		];

		// Filter out API tab on mobile
		const tabs = Platform.isMobile ? allTabs.filter(tab => tab.id !== 'api') : allTabs;

		// Reset active tab if it's 'api' on mobile
		if (Platform.isMobile && this.activeTab === 'api') {
			this.activeTab = 'general';
		}

		tabs.forEach(tab => {
			const isActive = this.activeTab === tab.id;
			const tabButton = tabNav.createEl('button', {
				text: tab.name,
				cls: isActive ? 'settings-tab-button settings-view__tab-button active settings-view__tab-button--active' : 'settings-tab-button settings-view__tab-button',
				attr: {
					'role': 'tab',
					'aria-selected': isActive.toString(),
					'aria-controls': `settings-tab-${tab.id}`,
					'id': `tab-button-${tab.id}`,
					'tabindex': isActive ? '0' : '-1'
				}
			});

			tabButton.addEventListener('click', () => {
				this.switchTab(tab.id);
			});

			tabButton.addEventListener('keydown', (e) => {
				if (e.key === 'ArrowLeft' || e.key === 'ArrowRight') {
					e.preventDefault();
					const currentIndex = tabs.findIndex(t => t.id === tab.id);
					const nextIndex = e.key === 'ArrowRight'
						? (currentIndex + 1) % tabs.length
						: (currentIndex - 1 + tabs.length) % tabs.length;
					const nextTabId = tabs[nextIndex].id;
					this.switchTab(nextTabId);
					// Focus will be set in switchTab
				}
			});
		});

		// Create tab content containers
		const tabContentsEl = containerEl.createDiv('settings-tab-contents settings-view__tab-contents');

		// Create all tab content containers
		tabs.forEach(tab => {
			const tabContent = tabContentsEl.createDiv('settings-tab-content settings-view__tab-content');
			tabContent.setAttribute('role', 'tabpanel');
			tabContent.setAttribute('id', `settings-tab-${tab.id}`);
			tabContent.setAttribute('aria-labelledby', `tab-button-${tab.id}`);
			if (this.activeTab === tab.id) {
				tabContent.addClass('active');
				tabContent.addClass('settings-view__tab-content--active');
			}
			this.tabContents[tab.id] = tabContent;
		});

		this.renderActiveTab();
	}

	private switchTab(tabId: string): void {
		this.activeTab = tabId;
		this.display(); // Re-render the entire settings tab

		// Focus the newly active tab button
		window.setTimeout(() => {
			const activeTabButton = this.containerEl.querySelector(`#tab-button-${tabId}`) as HTMLElement;
			if (activeTabButton) {
				activeTabButton.focus();
			}
		}, 50);
	}

	private renderActiveTab(): void {
		// Clear current tab content
		Object.values(this.tabContents).forEach(content => content.empty());

		switch (this.activeTab) {
			case 'general':
				this.renderGeneralTab();
				break;
			case 'task-defaults':
				this.renderTaskDefaultsTab();
				break;
			case 'calendar':
				this.renderCalendarTab();
				break;
			case 'field-mapping':
				this.renderFieldMappingTab();
				break;
			case 'statuses':
				this.renderStatusesTab();
				break;
			case 'priorities':
				this.renderPrioritiesTab();
				break;
			case 'pomodoro':
				this.renderPomodoroTab();
				break;
			case 'notifications':
				this.renderNotificationsTab();
				break;
			case 'api':
				this.renderAPITab();
				break;
			case 'misc':
				this.renderMiscTab();
				break;
		}
	}

	private renderGeneralTab(): void {
		const container = this.tabContents['general'];

		// Inline task settings
		new Setting(container).setName('Inline tasks').setHeading();

		container.createEl('p', {
			text: 'Configure how TaskNotes integrates with your editor and existing Markdown tasks.',
			cls: 'settings-help-note'
		});

		new Setting(container)
			.setName('Task link overlay')
			.setDesc('Replace wikilinks to task files with interactive task cards in both live preview and reading modes')
			.addToggle(toggle => {
				toggle.toggleEl.setAttribute('aria-label', 'Enable task link overlay in live preview and reading modes');
				return toggle
					.setValue(this.plugin.settings.enableTaskLinkOverlay)
					.onChange(async (value) => {
						this.plugin.settings.enableTaskLinkOverlay = value;
						await this.plugin.saveSettings();
					});
			});

		new Setting(container)
			.setName('Instant task convert')
			.setDesc('Show a convert button next to checkbox tasks for instant conversion to TaskNotes')
			.addToggle(toggle => {
				toggle.toggleEl.setAttribute('aria-label', 'Enable instant task conversion buttons');
				return toggle
					.setValue(this.plugin.settings.enableInstantTaskConvert)
					.onChange(async (value) => {
						this.plugin.settings.enableInstantTaskConvert = value;
						await this.plugin.saveSettings();
					});
			});

		new Setting(container)
			.setName('Use task defaults on instant convert')
			.setDesc('Apply your configured task creation defaults when converting checkbox tasks to TaskNotes (contexts, tags, dates, folder, etc.)')
			.addToggle(toggle => {
				toggle.toggleEl.setAttribute('aria-label', 'Apply task creation defaults during instant conversion');
				return toggle
					.setValue(this.plugin.settings.useDefaultsOnInstantConvert)
					.onChange(async (value) => {
						this.plugin.settings.useDefaultsOnInstantConvert = value;
						await this.plugin.saveSettings();
					});
			});

		new Setting(container)
			.setName('Inline task folder')
			.setDesc('Folder for converted inline tasks. Use {{currentNotePath}} to place tasks in the same folder as the note.')
			.addText(text => {
				text.inputEl.setAttribute('aria-label', 'Folder for inline task conversion');
				return text
					.setPlaceholder('{{currentNotePath}}')
					.setValue(this.plugin.settings.inlineTaskConvertFolder)
					.onChange(async (value) => {
						this.plugin.settings.inlineTaskConvertFolder = value;
						await this.plugin.saveSettings();
					});
			});


		// Help section
		const helpContainer = container.createDiv('settings-help-section');
		helpContainer.createEl('h4', { text: 'How inline task features work:' });
		const helpList = helpContainer.createEl('ul');
		helpList.createEl('li', { text: 'Task link overlay: When you link to a task file like [[My Task]], it shows an interactive task card instead of a plain link' });
		helpList.createEl('li', { text: 'Instant task convert: Shows a "Convert to TaskNote" button next to standard Markdown checkboxes like - [ ] My task' });

		helpContainer.createEl('p', {
			text: 'These features help bridge regular Markdown tasks with the full TaskNotes system.',
			cls: 'settings-help-note'
		});
	}

	private renderTaskDefaultsTab(): void {
		const container = this.tabContents['task-defaults'];

		// Task organization section
		new Setting(container).setName('Task organization').setHeading();

		new Setting(container)
			.setName('Default tasks folder')
			.setDesc('Default folder for new tasks (tasks are identified by tag, not folder)')
			.addText(text => {
				text.inputEl.setAttribute('aria-label', 'Default tasks folder path');
				return text
					.setPlaceholder('TaskNotes/Tasks')
					.setValue(this.plugin.settings.tasksFolder)
					.onChange(async (value) => {
						this.plugin.settings.tasksFolder = value;
						await this.plugin.saveSettings();
					});
			});

		new Setting(container)
			.setName('Move archived tasks to folder')
			.setDesc('Automatically move tasks to a configured folder when archived')
			.addToggle(toggle => {
				toggle.toggleEl.setAttribute('aria-label', 'Move archived tasks to folder');
				return toggle
					.setValue(this.plugin.settings.moveArchivedTasks)
					.onChange(async (value) => {
						this.plugin.settings.moveArchivedTasks = value;
						await this.plugin.saveSettings();
						this.renderActiveTab(); // Re-render to show/hide archive folder setting
					});
			});

		if (this.plugin.settings.moveArchivedTasks) {
			new Setting(container)
				.setName('Archive folder')
				.setDesc('Folder to move tasks to when archived')
				.addText(text => {
					text.inputEl.setAttribute('aria-label', 'Archive folder path');
					return text
						.setPlaceholder('TaskNotes/Archive')
						.setValue(this.plugin.settings.archiveFolder)
						.onChange(async (value) => {
							this.plugin.settings.archiveFolder = value;
							await this.plugin.saveSettings();
						});
				});
		}

		new Setting(container)
			.setName('Identify tasks by')
			.setDesc('Choose whether to identify tasks by tag or by a frontmatter property')
			.addDropdown(dropdown => {
				dropdown
					.addOption('tag', 'Tag')
					.addOption('property', 'Property')
					.setValue(this.plugin.settings.taskIdentificationMethod)
					.onChange(async (value: 'tag' | 'property') => {
						this.plugin.settings.taskIdentificationMethod = value;
						await this.plugin.saveSettings();
						this.renderActiveTab(); // Re-render to show/hide conditional fields
					});
			});

		if (this.plugin.settings.taskIdentificationMethod === 'tag') {
			new Setting(container)
				.setName('Task tag')
				.setDesc('Tag that identifies notes as tasks (without #)')
				.addText(text => {
					text.inputEl.setAttribute('aria-label', 'Task identification tag');
					return text
						.setPlaceholder('task')
						.setValue(this.plugin.settings.taskTag)
						.onChange(async (value) => {
							this.plugin.settings.taskTag = value;
							await this.plugin.saveSettings();
						});
				});
		} else { // Property-based identification
			new Setting(container)
				.setName('Task property name')
				.setDesc('The frontmatter property name (e.g., "category")')
				.addText(text => text
					.setPlaceholder('category')
					.setValue(this.plugin.settings.taskPropertyName)
					.onChange(async (value) => {
						this.plugin.settings.taskPropertyName = value;
						await this.plugin.saveSettings();
					}));

			new Setting(container)
				.setName('Task property value')
				.setDesc('The value that identifies a task (e.g., "[[Tasks]]")')
				.addText(text => text
					.setPlaceholder('[[Tasks]]')
					.setValue(this.plugin.settings.taskPropertyValue)
					.onChange(async (value) => {
						this.plugin.settings.taskPropertyValue = value;
						await this.plugin.saveSettings();
					}));
		}

		new Setting(container)
			.setName('Excluded folders')
			.setDesc('Comma-separated list of folder paths to exclude from Notes tab')
			.addText(text => {
				text.inputEl.setAttribute('aria-label', 'Comma-separated list of folders to exclude');
				return text
					.setPlaceholder('Templates,Archive')
					.setValue(this.plugin.settings.excludedFolders)
					.onChange(async (value) => {
						this.plugin.settings.excludedFolders = value;
						await this.plugin.saveSettings();
					});
			});

		// Task filename settings
		new Setting(container).setName('Task filenames').setHeading();

		new Setting(container)
			.setName('Store title exclusively in filename')
			.setDesc("When disabled, the task's title will be stored in the note frontmatter. You will be able to define custom templates for the filename of the task, but these will not be updated by the TaskNotes plugin after task creation. Moving the title into the frontmatter is a significant storage change and care must be taken when mixing tasks with their titles in the filename, and those with their titles in the frontmatter. Toggling this option will not affect existing tasks; it will affect tasks on creation and edit.")
			.addToggle(toggle => {
				toggle.toggleEl.setAttribute('aria-label', 'Store title exclusively in filename');
				return toggle
					.setValue(this.plugin.settings.storeTitleInFilename)
					.onChange(async (value) => {
						this.plugin.settings.storeTitleInFilename = value;
						await this.plugin.saveSettings();
						this.renderActiveTab(); // Re-render to show/hide other options
					});
			});

		if (!this.plugin.settings.storeTitleInFilename) {
			new Setting(container)
				.setName('Filename format')
				.setDesc('How task filenames should be generated')
				.addDropdown(dropdown => {
					dropdown.selectEl.setAttribute('aria-label', 'Task filename generation format');
					return dropdown
						.addOption('title', 'Task title')
						.addOption('zettel', 'Zettelkasten format (YYMMDD + base36 seconds since midnight)')
						.addOption('timestamp', 'Full timestamp (YYYY-MM-DD-HHMMSS)')
						.addOption('custom', 'Custom template')
						.setValue(this.plugin.settings.taskFilenameFormat)
						.onChange(async (value: any) => {
							this.plugin.settings.taskFilenameFormat = value;
							await this.plugin.saveSettings();
							this.renderActiveTab(); // Re-render to update visibility
						});
				});

			if (this.plugin.settings.taskFilenameFormat === 'custom') {
				new Setting(container)
					.setName('Custom filename template')
					.setDesc('Template for custom filenames. Available variables: {title}, {titleLower}, {titleUpper}, {titleSnake}, {titleKebab}, {titleCamel}, {titlePascal}, {date}, {shortDate}, {time}, {time12}, {time24}, {timestamp}, {dateTime}, {year}, {month}, {monthName}, {monthNameShort}, {day}, {dayName}, {dayNameShort}, {hour}, {hour12}, {minute}, {second}, {milliseconds}, {ms}, {ampm}, {week}, {quarter}, {unix}, {unixMs}, {timezone}, {timezoneShort}, {utcOffset}, {utcOffsetShort}, {utcZ}, {zettel}, {nano}, {priority}, {priorityShort}, {status}, {statusShort}, {dueDate}, {scheduledDate}')
					.addText(text => {
						text.inputEl.setAttribute('aria-label', 'Custom filename template with variables');
						return text
							.setPlaceholder('{date}-{title}-{dueDate}')
							.setValue(this.plugin.settings.customFilenameTemplate)
							.onChange(async (value) => {
								this.plugin.settings.customFilenameTemplate = value;
								await this.plugin.saveSettings();
							});
					});

				container.createEl('p', {
					text: 'Note: {dueDate} and {scheduledDate} are in YYYY-MM-DD format and will be empty if not set.',
					cls: 'settings-help-note'
				});
			}
		}

		// Basic defaults section
		new Setting(container).setName('Basic defaults').setHeading();

		new Setting(container)
			.setName('Enable natural language task input')
			.setDesc('Show a smart input field in task creation modal that can parse natural language like "Buy groceries tomorrow 3pm high priority @home #errands ^2"')
			.addToggle(toggle => {
				toggle.toggleEl.setAttribute('aria-label', 'Enable natural language task input');
				return toggle
					.setValue(this.plugin.settings.enableNaturalLanguageInput)
					.onChange(async (value) => {
						this.plugin.settings.enableNaturalLanguageInput = value;
						await this.plugin.saveSettings();
					});
			});

		new Setting(container)
			.setName('Default date type for natural language input')
			.setDesc('When dates are mentioned without "due" or "scheduled" keywords (e.g., "task friday"), default to scheduled date. When disabled, defaults to due date.')
			.addToggle(toggle => {
				toggle.toggleEl.setAttribute('aria-label', 'Default to scheduled date for natural language input');
				return toggle
					.setValue(this.plugin.settings.nlpDefaultToScheduled)
					.onChange(async (value) => {
						this.plugin.settings.nlpDefaultToScheduled = value;
						await this.plugin.saveSettings();
					});
			});

		new Setting(container)
			.setName('Default task status')
			.setDesc('Default status for new tasks')
			.addDropdown(dropdown => {
				dropdown.selectEl.setAttribute('aria-label', 'Default status for new tasks');
				// Populate with custom statuses
				this.plugin.settings.customStatuses.forEach(status => {
					dropdown.addOption(status.value, status.label);
				});
				return dropdown
					.setValue(this.plugin.settings.defaultTaskStatus)
					.onChange(async (value: any) => {
						this.plugin.settings.defaultTaskStatus = value;
						await this.plugin.saveSettings();
					});
			});

		new Setting(container)
			.setName('Default task priority')
			.setDesc('Default priority for new tasks')
			.addDropdown(dropdown => {
				dropdown.selectEl.setAttribute('aria-label', 'Default priority for new tasks');
				// Populate with custom priorities
				this.plugin.settings.customPriorities.forEach(priority => {
					dropdown.addOption(priority.value, priority.label);
				});
				return dropdown
					.setValue(this.plugin.settings.defaultTaskPriority)
					.onChange(async (value: any) => {
						this.plugin.settings.defaultTaskPriority = value;
						await this.plugin.saveSettings();
					});
			});

		new Setting(container)
			.setName('Default contexts')
			.setDesc('Default contexts for new tasks (comma-separated)')
			.addText(text => {
				text.inputEl.setAttribute('aria-label', 'Default contexts for new tasks');
				return text
					.setPlaceholder('work, personal')
					.setValue(this.plugin.settings.taskCreationDefaults.defaultContexts)
					.onChange(async (value) => {
						this.plugin.settings.taskCreationDefaults.defaultContexts = value;
						await this.plugin.saveSettings();
					});
			});


		new Setting(container)
			.setName('Default tags')
			.setDesc('Default tags for new tasks (comma-separated)')
			.addText(text => {
				text.inputEl.setAttribute('aria-label', 'Default tags for new tasks');
				return text
					.setPlaceholder('project, urgent')
					.setValue(this.plugin.settings.taskCreationDefaults.defaultTags)
					.onChange(async (value) => {
						this.plugin.settings.taskCreationDefaults.defaultTags = value;
						await this.plugin.saveSettings();
					});
			});

		// Default projects setting
		const projectSetting = new Setting(container)
			.setName('Default projects')
			.setDesc('Default projects for new tasks');

		// Initialize default project files from settings
		this.initializeDefaultProjectsFromSettings();

		// Create projects display area
		const projectsContainer = projectSetting.settingEl.createDiv('default-projects-container');
		const projectsList = projectsContainer.createDiv('default-projects-list');

		// Add project button
		const addProjectBtn = projectsContainer.createEl('button', {
			cls: 'default-project-add-btn',
			text: '+ Add project'
		});
		addProjectBtn.addEventListener('click', () => {
			new ProjectSelectModal(this.app, this.plugin, (file) => {
				this.addDefaultProject(file);
				this.renderDefaultProjectsList(projectsList);
				this.updateDefaultProjectsInSettings();
			}).open();
		});

		// Initial render
		this.renderDefaultProjectsList(projectsList);
		
		new Setting(container)
			.setName('Add active note as project')
			.setDesc('Add the current note as a project when creating a new task')
			.addToggle(toggle => {
				toggle.toggleEl.setAttribute('aria-label', 'Add active note as project');
				return toggle
					.setValue(this.plugin.settings.useActiveNoteAsProject)
					.onChange(async (value) => {
						this.plugin.settings.useActiveNoteAsProject = value;
						await this.plugin.saveSettings();
					});
			});
			
		new Setting(container)
			.setName('Use parent note as project')
			.setDesc('During instant task conversion, automatically add the parent note as a project')
			.addToggle(toggle => {
				toggle.toggleEl.setAttribute('aria-label', 'Use parent note as project for instant conversion');
				return toggle
					.setValue(this.plugin.settings.taskCreationDefaults.useParentNoteAsProject)
					.onChange(async (value) => {
						this.plugin.settings.taskCreationDefaults.useParentNoteAsProject = value;
						await this.plugin.saveSettings();
					});
			});

		new Setting(container)
			.setName('Default time estimate')
			.setDesc('Default time estimate for new tasks in minutes (0 = no default)')
			.addText(text => {
				text.inputEl.setAttribute('aria-label', 'Default time estimate in minutes');
				return text
					.setPlaceholder('0')
					.setValue(this.plugin.settings.taskCreationDefaults.defaultTimeEstimate.toString())
					.onChange(async (value) => {
						const num = parseInt(value) || 0;
						this.plugin.settings.taskCreationDefaults.defaultTimeEstimate = num;
						await this.plugin.saveSettings();
					});
			});

		new Setting(container)
			.setName('Default story points')
			.setDesc('Default story points estimate for new tasks (0 = no default)')
			.addText(text => {
				text.inputEl.setAttribute('aria-label', 'Default story points estimate');
				return text
					.setPlaceholder('0')
					.setValue(this.plugin.settings.taskCreationDefaults.defaultPoints?.toString() ?? '0')
					.onChange(async (value) => {
						const num = parseInt(value) || 0;
						this.plugin.settings.taskCreationDefaults.defaultPoints = num;
						await this.plugin.saveSettings();
					});
			});			

		new Setting(container)
			.setName('Default recurrence')
			.setDesc('Default recurrence pattern for new tasks')
			.addDropdown(dropdown => {
				dropdown.selectEl.setAttribute('aria-label', 'Default recurrence pattern');
				return dropdown
					.addOption('none', 'None')
					.addOption('daily', 'Daily')
					.addOption('weekly', 'Weekly')
					.addOption('monthly', 'Monthly')
					.addOption('yearly', 'Yearly')
					.setValue(this.plugin.settings.taskCreationDefaults.defaultRecurrence)
					.onChange(async (value: any) => {
						this.plugin.settings.taskCreationDefaults.defaultRecurrence = value;
						await this.plugin.saveSettings();
					});
			});

		// Date defaults section
		new Setting(container).setName('Date defaults').setHeading();

		new Setting(container)
			.setName('Default due date')
			.setDesc('Default due date for new tasks')
			.addDropdown(dropdown => {
				dropdown.selectEl.setAttribute('aria-label', 'Default due date for new tasks');
				return dropdown
					.addOption('none', 'None')
					.addOption('today', 'Today')
					.addOption('tomorrow', 'Tomorrow')
					.addOption('next-week', 'Next week')
					.setValue(this.plugin.settings.taskCreationDefaults.defaultDueDate)
					.onChange(async (value: any) => {
						this.plugin.settings.taskCreationDefaults.defaultDueDate = value;
						await this.plugin.saveSettings();
					});
			});

		new Setting(container)
			.setName('Default scheduled date')
			.setDesc('Default scheduled date for new tasks')
			.addDropdown(dropdown => {
				dropdown.selectEl.setAttribute('aria-label', 'Default scheduled date for new tasks');
				return dropdown
					.addOption('none', 'None')
					.addOption('today', 'Today')
					.addOption('tomorrow', 'Tomorrow')
					.addOption('next-week', 'Next week')
					.setValue(this.plugin.settings.taskCreationDefaults.defaultScheduledDate)
					.onChange(async (value: any) => {
						this.plugin.settings.taskCreationDefaults.defaultScheduledDate = value;
						await this.plugin.saveSettings();
					});
			});

		// Body template section
		new Setting(container).setName('Body template').setHeading();

		new Setting(container)
			.setName('Use body template')
			.setDesc('Pre-fill task details with content from a template file')
			.addToggle(toggle => {
				toggle.toggleEl.setAttribute('aria-label', 'Enable body template for new tasks');
				return toggle
					.setValue(this.plugin.settings.taskCreationDefaults.useBodyTemplate)
					.onChange(async (value) => {
						this.plugin.settings.taskCreationDefaults.useBodyTemplate = value;
						await this.plugin.saveSettings();
						this.renderActiveTab(); // Re-render to show/hide template path
					});
			});

		if (this.plugin.settings.taskCreationDefaults.useBodyTemplate) {
			new Setting(container)
				.setName('Body template file')
				.setDesc('Path to template file for task body content. Supports template variables like {{title}}, {{date}}, {{time}}, {{priority}}, {{status}}, etc.')
				.addText(text => {
					text.inputEl.setAttribute('aria-label', 'Path to body template file');
					return text
						.setPlaceholder('Templates/Task Template.md')
						.setValue(this.plugin.settings.taskCreationDefaults.bodyTemplate)
						.onChange(async (value) => {
							this.plugin.settings.taskCreationDefaults.bodyTemplate = value;
							await this.plugin.saveSettings();
						});
				});
		}

		// Help section
		const helpContainer = container.createDiv('settings-help-section');
		helpContainer.createEl('h4', { text: 'Template variables:' });
		const helpList = helpContainer.createEl('ul');
		helpList.createEl('li', { text: '{{title}} - Task title' });
		helpList.createEl('li', { text: '{{details}} - User-provided details from modal' });
		helpList.createEl('li', { text: '{{date}} - Current date (YYYY-MM-DD)' });
		helpList.createEl('li', { text: '{{time}} - Current time (HH:MM)' });
		helpList.createEl('li', { text: '{{priority}} - Task priority' });
		helpList.createEl('li', { text: '{{status}} - Task status' });
		helpList.createEl('li', { text: '{{contexts}} - Task contexts' });
		helpList.createEl('li', { text: '{{tags}} - Task tags' });
		helpList.createEl('li', { text: '{{timeEstimate}} - Time estimate in minutes' });
		helpList.createEl('li', { text: '{{storyPoints}} - Story points estimate' });
		helpList.createEl('li', { text: '{{dueDate}} - Task due date' });
		helpList.createEl('li', { text: '{{scheduledDate}} - Task scheduled date' });
		helpList.createEl('li', { text: '{{parentNote}} - Parent note as a properly formatted markdown link' });

		helpContainer.createEl('p', {
			text: 'Template is applied when the task is created with all final values from the form. Use {{details}} to include user content from the Details field.\n{{parentNote}} will resolve to a quoted markdown link (e.g., "[[Note Name]]") for the note where the task was created. For project organization, use it as a YAML list item: "project:\\n  - {{parentNote}}". Variables use the same format as daily note templates.',
			cls: 'settings-help-note'
		});

		// Reminder defaults section
		new Setting(container).setName('Reminder defaults').setHeading();

		const reminderSection = container.createDiv('reminder-defaults-section');
		reminderSection.createEl('p', {
			text: 'Configure default reminders that will be automatically added to new tasks. These can be relative to due or scheduled dates.',
			cls: 'settings-help-note'
		});

		// Current default reminders list
		const remindersList = reminderSection.createDiv('reminder-defaults-list');
		this.renderDefaultRemindersList(remindersList);

		// Add reminder form
		this.renderAddDefaultReminderForm(reminderSection);


	}

	private renderCalendarTab(): void {
		const container = this.tabContents['calendar'];

		// Calendar view section
		new Setting(container).setName('Calendar view settings').setHeading();

		new Setting(container)
			.setName('Default view')
			.setDesc('Initial view when opening the Advanced Calendar')
			.addDropdown(dropdown => {
				dropdown.selectEl.setAttribute('aria-label', 'Default calendar view');
				return dropdown
					.addOption('dayGridMonth', 'Month')
					.addOption('timeGridWeek', 'Week')
					.addOption('timeGridDay', 'Day')
					.addOption('timeGridCustom', 'Custom Days')
					.addOption('multiMonthYear', 'Year')
					.setValue(this.plugin.settings.calendarViewSettings.defaultView)
					.onChange(async (value: any) => {
						this.plugin.settings.calendarViewSettings.defaultView = value;
						await this.plugin.saveSettings();
					});
			});

		new Setting(container)
			.setName('Custom view day count')
			.setDesc('Number of days to show in the custom view (2-10 days)')
			.addSlider(slider => {
				slider.sliderEl.setAttribute('aria-label', 'Number of days in custom view');
				return slider
					.setLimits(2, 10, 1)
					.setValue(this.plugin.settings.calendarViewSettings.customDayCount)
					.setDynamicTooltip()
					.onChange(async (value) => {
						this.plugin.settings.calendarViewSettings.customDayCount = value;
						await this.plugin.saveSettings();
					});
			});

		new Setting(container)
			.setName('First day of week')
			.setDesc('Which day should be the first column in week and month views')
			.addDropdown(dropdown => {
				dropdown.selectEl.setAttribute('aria-label', 'First day of week');
				return dropdown
					.addOption('0', 'Sunday')
					.addOption('1', 'Monday')
					.addOption('2', 'Tuesday')
					.addOption('3', 'Wednesday')
					.addOption('4', 'Thursday')
					.addOption('5', 'Friday')
					.addOption('6', 'Saturday')
					.setValue(this.plugin.settings.calendarViewSettings.firstDay.toString())
					.onChange(async (value: any) => {
						this.plugin.settings.calendarViewSettings.firstDay = parseInt(value) as 0 | 1 | 2 | 3 | 4 | 5 | 6;
						await this.plugin.saveSettings();
					});
			});

		new Setting(container)
			.setName('Show weekends')
			.setDesc('Display Saturday and Sunday in calendar views')
			.addToggle(toggle => {
				toggle.toggleEl.setAttribute('aria-label', 'Show weekends in calendar');
				return toggle
					.setValue(this.plugin.settings.calendarViewSettings.showWeekends)
					.onChange(async (value) => {
						this.plugin.settings.calendarViewSettings.showWeekends = value;
						await this.plugin.saveSettings();
					});
			});

		new Setting(container)
			.setName('Show week numbers')
			.setDesc('Display week numbers on the left side of calendar views')
			.addToggle(toggle => {
				toggle.toggleEl.setAttribute('aria-label', 'Show week numbers');
				return toggle
					.setValue(this.plugin.settings.calendarViewSettings.weekNumbers)
					.onChange(async (value) => {
						this.plugin.settings.calendarViewSettings.weekNumbers = value;
						await this.plugin.saveSettings();
					});
			});

		// Time settings section
		new Setting(container).setName('Time settings').setHeading();

		new Setting(container)
			.setName('Time format')
			.setDesc('Display times in 12-hour or 24-hour format')
			.addDropdown(dropdown => {
				dropdown.selectEl.setAttribute('aria-label', 'Time format');
				return dropdown
					.addOption('12', '12-hour (9:00 AM)')
					.addOption('24', '24-hour (09:00)')
					.setValue(this.plugin.settings.calendarViewSettings.timeFormat)
					.onChange(async (value: any) => {
						this.plugin.settings.calendarViewSettings.timeFormat = value;
						await this.plugin.saveSettings();
					});
			});

		new Setting(container)
			.setName('Time slot duration')
			.setDesc('Duration of each time slot in week and day views')
			.addDropdown(dropdown => {
				dropdown.selectEl.setAttribute('aria-label', 'Time slot duration');
				return dropdown
					.addOption('00:15:00', '15 minutes')
					.addOption('00:30:00', '30 minutes')
					.addOption('01:00:00', '1 hour')
					.setValue(this.plugin.settings.calendarViewSettings.slotDuration)
					.onChange(async (value: any) => {
						this.plugin.settings.calendarViewSettings.slotDuration = value;
						await this.plugin.saveSettings();
					});
			});

		new Setting(container)
			.setName('Day start time')
			.setDesc('First time slot to display in day/week views')
			.addText(text => {
				text.inputEl.setAttribute('aria-label', 'Day start time (HH:MM:SS format)');
				return text
					.setPlaceholder('00:00:00')
					.setValue(this.plugin.settings.calendarViewSettings.slotMinTime)
					.onChange(async (value) => {
						// Validate time format
						if (!/^([0-1]?[0-9]|2[0-3]):[0-5][0-9]:[0-5][0-9]$/.test(value)) {
							return; // Invalid format, don't save
						}
						this.plugin.settings.calendarViewSettings.slotMinTime = value;
						await this.plugin.saveSettings();
					});
			});

		new Setting(container)
			.setName('Day end time')
			.setDesc('Last time slot to display in day/week views')
			.addText(text => {
				text.inputEl.setAttribute('aria-label', 'Day end time (HH:MM:SS format)');
				return text
					.setPlaceholder('24:00:00')
					.setValue(this.plugin.settings.calendarViewSettings.slotMaxTime)
					.onChange(async (value) => {
						// Validate time format
						if (!/^([0-1]?[0-9]|2[0-4]):[0-5][0-9]:[0-5][0-9]$/.test(value)) {
							return; // Invalid format, don't save
						}
						this.plugin.settings.calendarViewSettings.slotMaxTime = value;
						await this.plugin.saveSettings();
					});
			});

		new Setting(container)
			.setName('Initial scroll time')
			.setDesc('Time to scroll to when opening day/week views')
			.addText(text => {
				text.inputEl.setAttribute('aria-label', 'Initial scroll time (HH:MM:SS format)');
				return text
					.setPlaceholder('08:00:00')
					.setValue(this.plugin.settings.calendarViewSettings.scrollTime)
					.onChange(async (value) => {
						// Validate time format
						if (!/^([0-1]?[0-9]|2[0-3]):[0-5][0-9]:[0-5][0-9]$/.test(value)) {
							return; // Invalid format, don't save
						}
						this.plugin.settings.calendarViewSettings.scrollTime = value;
						await this.plugin.saveSettings();
					});
			});

		// Event visibility section
		new Setting(container).setName('Default event visibility').setHeading();

		container.createEl('p', {
			text: 'Configure which event types are visible by default when opening the Advanced Calendar. Users can still toggle these on/off in the calendar view.',
			cls: 'settings-help-note'
		});

		new Setting(container)
			.setName('Show scheduled tasks')
			.setDesc('Display tasks with scheduled dates by default')
			.addToggle(toggle => {
				toggle.toggleEl.setAttribute('aria-label', 'Show scheduled tasks by default');
				return toggle
					.setValue(this.plugin.settings.calendarViewSettings.defaultShowScheduled)
					.onChange(async (value) => {
						this.plugin.settings.calendarViewSettings.defaultShowScheduled = value;
						await this.plugin.saveSettings();
					});
			});

		new Setting(container)
			.setName('Show due dates')
			.setDesc('Display task due dates by default')
			.addToggle(toggle => {
				toggle.toggleEl.setAttribute('aria-label', 'Show due dates by default');
				return toggle
					.setValue(this.plugin.settings.calendarViewSettings.defaultShowDue)
					.onChange(async (value) => {
						this.plugin.settings.calendarViewSettings.defaultShowDue = value;
						await this.plugin.saveSettings();
					});
			});

		new Setting(container)
			.setName('Show due dates when scheduled')
			.setDesc('Display due dates even for tasks that already have scheduled dates')
			.addToggle(toggle => {
				toggle.toggleEl.setAttribute('aria-label', 'Show due dates when scheduled dates exist');
				return toggle
					.setValue(this.plugin.settings.calendarViewSettings.defaultShowDueWhenScheduled)
					.onChange(async (value) => {
						this.plugin.settings.calendarViewSettings.defaultShowDueWhenScheduled = value;
						await this.plugin.saveSettings();
					});
			});

		new Setting(container)
			.setName('Show time entries')
			.setDesc('Display completed time tracking entries by default')
			.addToggle(toggle => {
				toggle.toggleEl.setAttribute('aria-label', 'Show time entries by default');
				return toggle
					.setValue(this.plugin.settings.calendarViewSettings.defaultShowTimeEntries)
					.onChange(async (value) => {
						this.plugin.settings.calendarViewSettings.defaultShowTimeEntries = value;
						await this.plugin.saveSettings();
					});
			});

		new Setting(container)
			.setName('Show recurring tasks')
			.setDesc('Display recurring task instances by default')
			.addToggle(toggle => {
				toggle.toggleEl.setAttribute('aria-label', 'Show recurring tasks by default');
				return toggle
					.setValue(this.plugin.settings.calendarViewSettings.defaultShowRecurring)
					.onChange(async (value) => {
						this.plugin.settings.calendarViewSettings.defaultShowRecurring = value;
						await this.plugin.saveSettings();
					});
			});

		new Setting(container)
			.setName('Show ICS events')
			.setDesc('Display events from ICS subscriptions by default')
			.addToggle(toggle => {
				toggle.toggleEl.setAttribute('aria-label', 'Show ICS events by default');
				return toggle
					.setValue(this.plugin.settings.calendarViewSettings.defaultShowICSEvents)
					.onChange(async (value) => {
						this.plugin.settings.calendarViewSettings.defaultShowICSEvents = value;
						await this.plugin.saveSettings();
					});
			});

		// Timeblocking section
		new Setting(container).setName('Timeblocking').setHeading();

		new Setting(container)
			.setName('Enable timeblocking')
			.setDesc('Enable timeblock functionality for lightweight scheduling in daily notes')
			.addToggle(toggle => {
				toggle.toggleEl.setAttribute('aria-label', 'Enable timeblocking feature');
				return toggle
					.setValue(this.plugin.settings.calendarViewSettings.enableTimeblocking)
					.onChange(async (value) => {
						this.plugin.settings.calendarViewSettings.enableTimeblocking = value;
						await this.plugin.saveSettings();
						// Refresh calendar views to show/hide timeblock functionality
						this.plugin.emitter.trigger('timeblocking-toggled', value);
					});
			});

		new Setting(container)
			.setName('Show timeblocks')
			.setDesc('Display timeblocks from daily notes by default')
			.addToggle(toggle => {
				toggle.toggleEl.setAttribute('aria-label', 'Show timeblocks by default');
				return toggle
					.setValue(this.plugin.settings.calendarViewSettings.defaultShowTimeblocks)
					.setDisabled(!this.plugin.settings.calendarViewSettings.enableTimeblocking)
					.onChange(async (value) => {
						this.plugin.settings.calendarViewSettings.defaultShowTimeblocks = value;
						await this.plugin.saveSettings();
					});
			});

		container.createEl('p', {
			text: 'Timeblocks are defined in daily note frontmatter using the "timeblocks" field. Each timeblock can have a title, start time, end time, and optional attachments as markdown links to tasks or notes.',
			cls: 'settings-help-note'
		});

		container.createEl('p', {
			text: '💡 Tip: In the calendar view, hold Shift + drag to create timeblocks • Drag to move • Resize edges to adjust duration',
			cls: 'settings-help-note'
		});

		// Calendar behavior section
		new Setting(container).setName('Calendar behavior').setHeading();

		new Setting(container)
			.setName('Current time indicator')
			.setDesc('Show a line indicating the current time in week and day views')
			.addToggle(toggle => {
				toggle.toggleEl.setAttribute('aria-label', 'Show current time indicator');
				return toggle
					.setValue(this.plugin.settings.calendarViewSettings.nowIndicator)
					.onChange(async (value) => {
						this.plugin.settings.calendarViewSettings.nowIndicator = value;
						await this.plugin.saveSettings();
					});
			});

		new Setting(container)
			.setName('Selection mirror')
			.setDesc('Show a visual preview while dragging to select time ranges')
			.addToggle(toggle => {
				toggle.toggleEl.setAttribute('aria-label', 'Enable selection mirror');
				return toggle
					.setValue(this.plugin.settings.calendarViewSettings.selectMirror)
					.onChange(async (value) => {
						this.plugin.settings.calendarViewSettings.selectMirror = value;
						await this.plugin.saveSettings();
					});
			});

		new Setting(container)
			.setName('Highlight today')
			.setDesc('Highlight the current date with a background color in calendar views')
			.addToggle(toggle => {
				toggle.toggleEl.setAttribute('aria-label', 'Highlight today');
				return toggle
					.setValue(this.plugin.settings.calendarViewSettings.showTodayHighlight)
					.onChange(async (value) => {
						this.plugin.settings.calendarViewSettings.showTodayHighlight = value;
						await this.plugin.saveSettings();
					});
			});

		// ICS Calendar Subscriptions section
		new Setting(container).setName('Calendar subscriptions').setHeading();

		// Description section
		container.createEl('p', {
			text: 'Subscribe to external calendar feeds (ICS/iCal format) to display events alongside your tasks.',
			cls: 'settings-help-note'
		});

		// Subscription list
		const subscriptionList = container.createDiv('settings-list settings-view__list');
		this.renderSubscriptionList(subscriptionList);

		// Add subscription form
		new Setting(container)
			.setName('Add calendar subscription')
			.setDesc('Subscribe to an external calendar feed or add a local ICS file');

		const addForm = container.createDiv('ics-add-subscription-form');

		// Type selection
		const typeRow = addForm.createDiv('ics-form-row');
		typeRow.createEl('label', { text: 'Source type:', cls: 'ics-form-label' });
		const typeSelect = typeRow.createEl('select', { cls: 'ics-form-select' });
		typeSelect.createEl('option', { value: 'remote', text: 'Remote URL' });
		typeSelect.createEl('option', { value: 'local', text: 'Local file' });

		// Name input
		const nameRow = addForm.createDiv('ics-form-row');
		nameRow.createEl('label', { text: 'Name:', cls: 'ics-form-label' });
		const nameInput = nameRow.createEl('input', {
			type: 'text',
			placeholder: 'My Calendar',
			cls: 'ics-form-input'
		});

		// URL input (for remote)
		const urlRow = addForm.createDiv('ics-form-row');
		urlRow.createEl('label', { text: 'ICS URL:', cls: 'ics-form-label' });
		const urlInput = urlRow.createEl('input', {
			type: 'url',
			placeholder: 'https://example.com/calendar.ics',
			cls: 'ics-form-input'
		});

		// Local file selection (for local)
		const fileRow = addForm.createDiv('ics-form-row ics-form-row-hidden');
		fileRow.createEl('label', { text: 'ICS file:', cls: 'ics-form-label' });
		const fileSelect = fileRow.createEl('select', { cls: 'ics-form-select' });

		// Function to update available ICS files
		const updateLocalFiles = () => {
			fileSelect.empty();
			fileSelect.createEl('option', { value: '', text: 'Select an ICS file...' });

			const icsFiles = this.plugin.icsSubscriptionService?.getLocalICSFiles() || [];
			icsFiles.forEach(file => {
				fileSelect.createEl('option', { value: file.path, text: file.path });
			});

			if (icsFiles.length === 0) {
				fileSelect.createEl('option', { value: '', text: 'No .ics files found in vault', attr: { disabled: 'true' } });
			}
		};

		// Initial update
		updateLocalFiles();

		// Type change handler
		typeSelect.addEventListener('change', () => {
			const isRemote = typeSelect.value === 'remote';
			urlRow.style.display = isRemote ? 'flex' : 'none';
			fileRow.style.display = isRemote ? 'none' : 'flex';

			if (!isRemote) {
				updateLocalFiles();
			}
		});

		// Color and settings row
		const settingsRow = addForm.createDiv('ics-form-row ics-form-row-multi');

		// Color input
		const colorGroup = settingsRow.createDiv('ics-form-group');
		colorGroup.createEl('label', { text: 'Color:', cls: 'ics-form-label' });
		const colorInput = colorGroup.createEl('input', {
			type: 'color',
			value: '#3788d8',
			cls: 'ics-form-color'
		});

		// Refresh interval input
		const intervalGroup = settingsRow.createDiv('ics-form-group');
		intervalGroup.createEl('label', { text: 'Refresh (min):', cls: 'ics-form-label' });
		const intervalInput = intervalGroup.createEl('input', {
			type: 'number',
			value: '60',
			cls: 'ics-form-number'
		});
		intervalInput.setAttribute('min', '15');
		intervalInput.setAttribute('max', '1440');
		intervalInput.setAttribute('step', '15');

		// Enabled checkbox
		const enabledGroup = settingsRow.createDiv('ics-form-group');
		const enabledLabel = enabledGroup.createEl('label', { cls: 'ics-form-checkbox-label' });
		const enabledCheckbox = enabledLabel.createEl('input', {
			type: 'checkbox',
			cls: 'ics-form-checkbox'
		});
		enabledCheckbox.checked = true;
		enabledLabel.createSpan({ text: ' Enabled' });

		// Add button
		const buttonRow = addForm.createDiv('ics-form-row');
		const addButton = buttonRow.createEl('button', {
			text: 'Add Subscription',
			cls: 'ics-form-button mod-cta'
		});

		addButton.addEventListener('click', async () => {
			const name = nameInput.value.trim();
			const type = typeSelect.value as 'remote' | 'local';
			const url = urlInput.value.trim();
			const filePath = fileSelect.value.trim();
			const color = colorInput.value;
			const refreshInterval = parseInt(intervalInput.value);
			const enabled = enabledCheckbox.checked;

			if (!name) {
				new Notice('Name is required');
				return;
			}

			if (type === 'remote' && !url) {
				new Notice('URL is required for remote subscriptions');
				return;
			}

			if (type === 'local' && !filePath) {
				new Notice('Please select a local ICS file');
				return;
			}

			if (refreshInterval < 15 || refreshInterval > 1440) {
				new Notice('Refresh interval must be between 15 and 1440 minutes');
				return;
			}

			try {
				addButton.textContent = 'Adding...';
				addButton.disabled = true;

				const subscriptionData = {
					name,
					type,
					color,
					refreshInterval,
					enabled,
					...(type === 'remote' ? { url } : { filePath })
				};

				await this.plugin.icsSubscriptionService!.addSubscription(subscriptionData);

				new Notice(`Added ${type} subscription "${name}"`);

				// Clear the form
				nameInput.value = '';
				urlInput.value = '';
				fileSelect.value = '';
				colorInput.value = '#3788d8';
				intervalInput.value = '60';
				enabledCheckbox.checked = true;
				typeSelect.value = 'remote';
				urlRow.style.display = 'flex';
				fileRow.style.display = 'none';

				// Refresh the subscription list
				this.renderActiveTab();
			} catch (error) {
				console.error('Error adding subscription:', error);
				new Notice('Failed to add subscription');
			} finally {
				addButton.textContent = 'Add Subscription';
				addButton.disabled = false;
			}
		});

		// Refresh all button
		new Setting(container)
			.setName('Refresh all subscriptions')
			.setDesc('Manually refresh all enabled calendar subscriptions')
			.addButton(button => button
				.setButtonText('Refresh all')
				.onClick(async () => {
					if (this.plugin.icsSubscriptionService) {
						button.setButtonText('Refreshing...');
						button.setDisabled(true);
						try {
							await this.plugin.icsSubscriptionService.refreshAllSubscriptions();
							new Notice('All calendar subscriptions refreshed successfully');
						} catch (error) {
							console.error('Error refreshing subscriptions:', error);
							new Notice('Failed to refresh some calendar subscriptions');
						} finally {
							button.setButtonText('Refresh all');
							button.setDisabled(false);
						}
					}
				}));

		// Help section
		const helpContainer = container.createDiv('settings-help-section');
		helpContainer.createEl('h4', { text: 'Calendar sources:' });

		// Remote URLs section
		helpContainer.createEl('h5', { text: 'Remote calendar URLs:' });
		const urlHelpList = helpContainer.createEl('ul');
		urlHelpList.createEl('li', { text: 'Google Calendar: Settings → Calendar settings → Integrate calendar → Secret address in iCal format' });
		urlHelpList.createEl('li', { text: 'Outlook/Office 365: Calendar settings → Share calendar → Publish a calendar → ICS format' });
		urlHelpList.createEl('li', { text: 'Other services: Look for "Calendar subscription", "ICS feed", "iCal URL", or "Webcal" options' });

		// Local files section
		helpContainer.createEl('h5', { text: 'Local ICS files:' });
		const fileHelpList = helpContainer.createEl('ul');
		fileHelpList.createEl('li', { text: 'Place .ics files anywhere in your vault' });
		fileHelpList.createEl('li', { text: 'Export from Apple Calendar: File → Export → Export as .ics file' });
		fileHelpList.createEl('li', { text: 'Export from Google Calendar: Settings → Export → Download your data' });
		fileHelpList.createEl('li', { text: 'Files are automatically watched for changes and refreshed' });

		helpContainer.createEl('p', {
			text: 'Important: For Google Calendar remote URLs, you must use the "Secret address" (private URL) from your calendar settings. The calendar must be set to "Make available to public" for the secret URL to work.',
			cls: 'settings-help-note'
		});

		helpContainer.createEl('p', {
			text: 'Note: Only read-only access is supported. You cannot edit calendar events from within TaskNotes.',
			cls: 'settings-help-note'
		});

		// ICS Integration Settings
		new Setting(container).setName('Content creation from events').setHeading();

		new Setting(container)
			.setName('Default note template')
			.setDesc('Template file for notes created from ICS events (leave empty for default format)')
			.addText(text => text
				.setValue(this.plugin.settings.icsIntegration?.defaultNoteTemplate || '')
				.setPlaceholder('templates/ics-note-template.md')
				.onChange(async (value) => {
					if (!this.plugin.settings.icsIntegration) {
						this.plugin.settings.icsIntegration = {
							defaultNoteTemplate: '',
							defaultNoteFolder: ''
						};
					}
					this.plugin.settings.icsIntegration.defaultNoteTemplate = value;
					await this.plugin.saveSettings();
				}));

		new Setting(container)
			.setName('Default note folder')
			.setDesc('Folder for notes created from ICS events (leave empty for vault root)')
			.addText(text => text
				.setValue(this.plugin.settings.icsIntegration?.defaultNoteFolder || '')
				.setPlaceholder('Notes/Calendar Events')
				.onChange(async (value) => {
					if (!this.plugin.settings.icsIntegration) {
						this.plugin.settings.icsIntegration = {
							defaultNoteTemplate: '',
							defaultNoteFolder: ''
						};
					}
					this.plugin.settings.icsIntegration.defaultNoteFolder = value;
					await this.plugin.saveSettings();
				}));
	}

	private renderNotificationsTab(): void {
		const container = this.tabContents['notifications'];

		new Setting(container).setName('Notifications').setHeading();

		container.createEl('p', {
			text: 'Configure task reminder notifications.',
			cls: 'settings-help-note'
		});

		new Setting(container)
			.setName('Enable reminders')
			.setDesc('Enable the task reminder system. When disabled, no reminder notifications will be shown.')
			.addToggle(toggle => toggle
				.setValue(this.plugin.settings.enableNotifications)
				.onChange(async (value) => {
					this.plugin.settings.enableNotifications = value;
					await this.plugin.saveSettings();
				}));

		new Setting(container)
			.setName('Notification type')
			.setDesc('Choose how reminder notifications are displayed.')
			.addDropdown(dropdown => dropdown
				.addOption('system', 'System notifications')
				.addOption('in-app', 'In-app notices')
				.setValue(this.plugin.settings.notificationType)
				.onChange(async (value: 'system' | 'in-app') => {
					this.plugin.settings.notificationType = value;
					await this.plugin.saveSettings();
				}));

		// Additional info about system notifications
		const systemNotesEl = container.createDiv({ cls: 'setting-item-description' });
		const systemDesc = systemNotesEl.createDiv();
		const systemLine1 = systemDesc.createDiv();
		systemLine1.createEl('strong', { text: 'System notifications:' });
		systemLine1.appendText(' Use your operating system\'s native notification system. Requires permission and works even when Obsidian is minimized.');
		
		const systemLine2 = systemDesc.createDiv();
		systemLine2.createEl('strong', { text: 'In-app notices:' });
		systemLine2.appendText(' Show notifications as temporary popups within Obsidian only.');

	}

	private renderAPITab(): void {
		const container = this.tabContents['api'];

		// Show message on mobile
		if (Platform.isMobile) {
			const mobileMessage = container.createDiv({ cls: 'setting-item-description' });
			const mobileContainer = mobileMessage.createDiv({ 
				attr: { style: 'text-align: center; padding: 2rem; color: var(--text-muted);' }
			});
			mobileContainer.createEl('h3', { text: 'HTTP API not available on mobile' });
			mobileContainer.createEl('p', { text: 'The HTTP API feature requires Node.js capabilities that are only available on desktop platforms.' });
			mobileContainer.createEl('p', { text: 'This tab will be available when using TaskNotes on desktop.' });
			return;
		}

		container.createEl('h2', { text: 'HTTP API Settings' });

		// API description
		const descEl = container.createDiv({ cls: 'setting-item-description' });
		descEl.createEl('p', { text: 'Enable HTTP API server to allow external tools and scripts to interact with your TaskNotes data.' });
		const noteP = descEl.createEl('p');
		noteP.createEl('strong', { text: 'Note:' });
		noteP.appendText(' This feature is only available on desktop. Restart Obsidian after changing API settings.');

		new Setting(container)
			.setName('Enable HTTP API')
			.setDesc('Enable HTTP API server for external tool integration.')
			.addToggle(toggle => toggle
				.setValue(this.plugin.settings.enableAPI)
				.onChange(async (value) => {
					this.plugin.settings.enableAPI = value;
					await this.plugin.saveSettings();
					if (value) {
						new Notice('API enabled. Restart Obsidian to start the server.');
					} else {
						new Notice('API disabled. Restart Obsidian to stop the server.');
					}
				}));

		new Setting(container)
			.setName('API Port')
			.setDesc('Port for the HTTP API server (default: 8080)')
			.addText(text => text
				.setPlaceholder('8080')
				.setValue(this.plugin.settings.apiPort.toString())
				.onChange(async (value) => {
					const port = parseInt(value) || 8080;
					if (port < 1024 || port > 65535) {
						new Notice('Port must be between 1024 and 65535');
						return;
					}
					this.plugin.settings.apiPort = port;
					await this.plugin.saveSettings();
				}));

		new Setting(container)
			.setName('API Authentication Token')
			.setDesc('Optional token for API authentication. Leave empty to disable authentication.')
			.addText(text => text
				.setPlaceholder('Optional authentication token')
				.setValue(this.plugin.settings.apiAuthToken)
				.onChange(async (value) => {
					this.plugin.settings.apiAuthToken = value;
					await this.plugin.saveSettings();
				}));

		// Webhook settings section
		container.createEl('h3', { text: 'Webhook Settings' });

		const webhookDescEl = container.createDiv({ cls: 'setting-item-description' });
		webhookDescEl.createEl('p', { text: 'Webhooks send real-time notifications to external services when TaskNotes events occur.' });
		webhookDescEl.createEl('p', { text: 'Configure webhooks to integrate with automation tools, sync services, or custom applications.' });

		// Webhook management
		this.renderWebhookList(container);

		// Add webhook button
		new Setting(container)
			.setName('Add Webhook')
			.setDesc('Register a new webhook endpoint')
			.addButton(button => button
				.setButtonText('Add Webhook')
				.setTooltip('Add a new webhook endpoint')
				.onClick(() => {
					this.showWebhookModal();
				}));

		// API documentation section
		container.createEl('h3', { text: 'API Documentation' });

		const apiInfoEl = container.createDiv({ cls: 'setting-item-description' });
		// Available Endpoints
		apiInfoEl.createEl('h4', { text: 'Available Endpoints:' });
		const endpointsList = apiInfoEl.createEl('ul', { attr: { style: 'margin-left: 1rem;' } });
		
		const endpoints = [
			{ method: 'GET', path: '/api/health', desc: 'Health check' },
			{ method: 'GET', path: '/api/tasks', desc: 'List tasks with optional filters' },
			{ method: 'POST', path: '/api/tasks', desc: 'Create new task' },
			{ method: 'GET', path: '/api/tasks/{id}', desc: 'Get specific task' },
			{ method: 'PUT', path: '/api/tasks/{id}', desc: 'Update task' },
			{ method: 'DELETE', path: '/api/tasks/{id}', desc: 'Delete task' },
			{ method: 'POST', path: '/api/tasks/{id}/time/start', desc: 'Start time tracking' },
			{ method: 'POST', path: '/api/tasks/{id}/time/stop', desc: 'Stop time tracking' },
			{ method: 'POST', path: '/api/tasks/{id}/toggle-status', desc: 'Toggle completion' },
			{ method: 'POST', path: '/api/tasks/{id}/archive', desc: 'Toggle archive' },
			{ method: 'POST', path: '/api/tasks/query', desc: 'Advanced filtering' },
			{ method: 'GET', path: '/api/filter-options', desc: 'Available filters' },
			{ method: 'GET', path: '/api/stats', desc: 'Task statistics' }
		];
		
		endpoints.forEach(endpoint => {
			const li = endpointsList.createEl('li');
			li.createEl('code', { text: `${endpoint.method} ${endpoint.path}` });
			li.appendText(` - ${endpoint.desc}`);
		});

		// Usage Examples
		apiInfoEl.createEl('h4', { text: 'Usage Examples:' });
		
		const basicP = apiInfoEl.createEl('p');
		basicP.createEl('strong', { text: 'Basic request:' });
		apiInfoEl.createEl('pre').createEl('code', { 
			text: `curl http://localhost:${this.plugin.settings.apiPort}/api/tasks` 
		});

		const authP = apiInfoEl.createEl('p');
		authP.createEl('strong', { text: 'With authentication:' });
		apiInfoEl.createEl('pre').createEl('code', { 
			text: `curl -H "Authorization: Bearer YOUR_TOKEN" http://localhost:${this.plugin.settings.apiPort}/api/tasks` 
		});

		const createP = apiInfoEl.createEl('p');
		createP.createEl('strong', { text: 'Create task:' });
		apiInfoEl.createEl('pre').createEl('code', { 
			text: `curl -X POST http://localhost:${this.plugin.settings.apiPort}/api/tasks \\\n  -H "Content-Type: application/json" \\\n  -d '{"title": "New task", "priority": "High"}'` 
		});

		const filterP = apiInfoEl.createEl('p');
		filterP.createEl('strong', { text: 'Filter tasks:' });
		apiInfoEl.createEl('pre').createEl('code', { 
			text: `curl "http://localhost:${this.plugin.settings.apiPort}/api/tasks?status=open&priority=High"` 
		});
	}

	private renderMiscTab(): void {
		const container = this.tabContents['misc'];

		// Misc settings
		new Setting(container).setName('Miscellaneous settings').setHeading();

		container.createEl('p', {
			text: 'Configure various plugin features and display options.',
			cls: 'settings-help-note'
		});

		// Status bar toggle
		new Setting(container)
			.setName('Show tracked tasks in status bar')
			.setDesc('Display currently tracked tasks (with active time tracking) in the status bar at the bottom of the app')
			.addToggle(toggle => {
				toggle.toggleEl.setAttribute('aria-label', 'Show tracked tasks in status bar');
				return toggle
					.setValue(this.plugin.settings.showTrackedTasksInStatusBar)
					.onChange(async (value) => {
						this.plugin.settings.showTrackedTasksInStatusBar = value;
						await this.plugin.saveSettings();
						// Update status bar visibility immediately
						if (this.plugin.statusBarService) {
							this.plugin.statusBarService.updateVisibility();
						}
					});
			});

		// Project subtasks widget toggle
		new Setting(container)
			.setName('Show project subtasks widget')
			.setDesc('Display a collapsible widget showing all tasks that reference the current note as a project')
			.addToggle(toggle => {
				toggle.toggleEl.setAttribute('aria-label', 'Show project subtasks widget');
				return toggle
					.setValue(this.plugin.settings.showProjectSubtasks)
					.onChange(async (value) => {
						this.plugin.settings.showProjectSubtasks = value;
						await this.plugin.saveSettings();
						// Refresh all open editors to apply the change
						this.plugin.notifyDataChanged();
					});
			});

		// Project subtasks widget position
		new Setting(container)
			.setName('Project subtasks widget position')
			.setDesc('Choose where the subtasks widget appears in project notes')
			.addDropdown(dropdown => {
				dropdown
					.addOption('top', 'Top of note')
					.addOption('bottom', 'Bottom of note')
					.setValue(this.plugin.settings.projectSubtasksPosition || 'bottom')
					.onChange(async (value: 'top' | 'bottom') => {
						this.plugin.settings.projectSubtasksPosition = value;
						await this.plugin.saveSettings();
						// Refresh all open editors to apply the change
						this.plugin.notifyDataChanged();
					});
			});

		// Expandable subtasks in task cards
		new Setting(container)
			.setName('Show expandable subtasks in task cards')
			.setDesc('Add a chevron icon to project task cards that allows expanding to view subtasks inline')
			.addToggle(toggle => {
				toggle.toggleEl.setAttribute('aria-label', 'Show expandable subtasks in task cards');
				return toggle
					.setValue(this.plugin.settings.showExpandableSubtasks)
					.onChange(async (value) => {
						this.plugin.settings.showExpandableSubtasks = value;
						await this.plugin.saveSettings();
						// Refresh task views to apply the change
						this.plugin.notifyDataChanged();
					});
			});

			// Subtask chevron position
			new Setting(container)
				.setName('Subtask chevron position')
				.setDesc('Choose where the expand/collapse chevron appears on task cards')
				.addDropdown(dropdown => {
					dropdown.selectEl.setAttribute('aria-label', 'Subtask chevron position on task cards');
					return dropdown
						.addOption('right', 'Right (default)')
						.addOption('left', 'Left (match group chevrons)')
						.setValue(this.plugin.settings.subtaskChevronPosition || 'right')
						.onChange(async (value: 'left' | 'right') => {
							this.plugin.settings.subtaskChevronPosition = value;
							await this.plugin.saveSettings();
							// Refresh task views to apply the change
							this.plugin.notifyDataChanged();
						});
				});

		// Hide completed tasks from overdue
		new Setting(container)
			.setName('Hide completed tasks from overdue')
			.setDesc('When enabled, completed tasks will not appear as overdue in the agenda view, even if their due/scheduled date has passed')
			.addToggle(toggle => {
				toggle.toggleEl.setAttribute('aria-label', 'Hide completed tasks from overdue status');
				return toggle
					.setValue(this.plugin.settings.hideCompletedFromOverdue)
					.onChange(async (value) => {
						this.plugin.settings.hideCompletedFromOverdue = value;
						await this.plugin.saveSettings();
						// Refresh views to apply the change
						this.plugin.notifyDataChanged();
					});
			});


			// Views button alignment
			new Setting(container)
				.setName('Views button alignment')
				.setDesc('Choose the position of the "Views" button in the filter toolbar')
				.addDropdown((dropdown) => {
					dropdown
						.addOption('right', 'Right (Default)')
						.addOption('left', 'Left')
						.setValue(this.plugin.settings.viewsButtonAlignment || 'right')
						.onChange(async (value: 'left' | 'right') => {
							this.plugin.settings.viewsButtonAlignment = value;
							await this.plugin.saveSettings();
							// Refresh views to apply the change
							this.plugin.notifyDataChanged();
						});
				});

		// Notes indexing toggle
		new Setting(container)
			.setName('Disable note indexing')
			.setDesc('Disable indexing and caching of non-task notes to improve performance in large vaults. Note: This will disable the Notes view and notes display in the Agenda view. Requires plugin restart to take effect.')
			.addToggle(toggle => {
				toggle.toggleEl.setAttribute('aria-label', 'Disable note indexing for better performance');
				return toggle
					.setValue(this.plugin.settings.disableNoteIndexing)
					.onChange(async (value) => {
						this.plugin.settings.disableNoteIndexing = value;
						await this.plugin.saveSettings();

						// Show notice about restart requirement
						new Notice('Note indexing setting changed. Please restart Obsidian or reload the plugin for changes to take effect.');
					});
			});
	}

	private renderFieldMappingTab(): void {
		const container = this.tabContents['field-mapping'];

		// Warning message
		const warning = container.createDiv('settings-warning settings-view__warning');
		const warningIcon = warning.createEl('strong', { cls: 'settings-view__warning-icon' });
		setIcon(warningIcon, 'alert-triangle');
		warningIcon.createSpan({ text: ' Warning:' });
		warning.createSpan({ text: ' TaskNotes will read AND write using these property names. Changing these after creating tasks may cause inconsistencies.' });

		new Setting(container)
			.setName('Field mapping')
			.setHeading();
		container.createEl('p', {
			text: 'Configure which frontmatter properties TaskNotes should use for each field.',
			cls: 'settings-help-note'
		});

		// Create mapping table
		const table = container.createEl('table', { cls: 'settings-table settings-view__table' });

		const header = table.createEl('tr');
		header.createEl('th', { cls: 'settings-view__table-header', text: 'TaskNotes field' });
		header.createEl('th', { cls: 'settings-view__table-header', text: 'Your property name' });

		const fieldMappings: Array<[keyof FieldMapping, string]> = [
			['title', 'Title'],
			['status', 'Status'],
			['priority', 'Priority'],
			['due', 'Due date'],
			['scheduled', 'Scheduled date'],
			['contexts', 'Contexts'],
			['projects', 'Projects'],
			['timeEstimate', 'Time estimate'],
			['points', 'Points estimate'],
			['completedDate', 'Completed date'],
			['dateCreated', 'Created date'],
			['dateModified', 'Modified date'],
			['recurrence', 'Recurrence'],
			['archiveTag', 'Archive tag'],
			['icsEventId', 'ICS Event ID'],
			['icsEventTag', 'ICS Event Tag'],
			['sortOrder', 'Sort order']
		];

		fieldMappings.forEach(([field, label]) => {
			const row = table.createEl('tr', { cls: 'settings-view__table-row' });
			const labelCell = row.createEl('td', { cls: 'settings-view__table-cell' });
			labelCell.textContent = label;

			const inputCell = row.createEl('td', { cls: 'settings-view__table-cell' });

			const input = inputCell.createEl('input', {
				type: 'text',
				value: this.plugin.settings.fieldMapping[field],
				cls: 'settings-view__table-input',
				attr: {
					'aria-label': `Property name for ${label}`,
					'id': `field-mapping-${field}`
				}
			});

			input.addEventListener('change', async () => {
				try {
					this.plugin.settings.fieldMapping[field] = input.value;
					await this.plugin.saveSettings();
				} catch (error) {
					console.error(`Error updating field mapping for ${field}:`, error);
					new Notice(`Failed to update field mapping for ${label}. Please try again.`);
				}
			});
		});

		// Reset button
		new Setting(container)
			.setName('Reset to defaults')
			.setDesc('Reset all field mappings to default values')
			.addButton(button => button
				.setButtonText('Reset')
				.setWarning()
				.onClick(async () => {
					this.plugin.settings.fieldMapping = { ...DEFAULT_FIELD_MAPPING };
					await this.plugin.saveSettings();
					this.renderActiveTab();
				}));
	}

	private renderStatusesTab(): void {
		const container = this.tabContents['statuses'];

		new Setting(container)
			.setName('Task statuses')
			.setHeading();

		// Description section
		container.createEl('p', {
			text: 'Customize the status options available for your tasks. These statuses control the task lifecycle and determine when tasks are considered complete.',
			cls: 'settings-help-note'
		});

		// Help section
		const helpContainer = container.createDiv('settings-help-section');
		helpContainer.createEl('h4', { text: 'How statuses work:' });
		const helpList = helpContainer.createEl('ul');
		helpList.createEl('li', { text: 'Value: The internal identifier stored in your task files (e.g., "in-progress")' });
		helpList.createEl('li', { text: 'Label: The display name shown in the interface (e.g., "In Progress")' });
		helpList.createEl('li', { text: 'Color: Visual indicator color for the status dot and badges' });
		helpList.createEl('li', { text: 'Completed: When checked, tasks with this status are considered finished and may be filtered differently' });

		helpContainer.createEl('p', {
			text: 'The order below determines the sequence when cycling through statuses by clicking on task status badges.',
			cls: 'settings-help-note'
		});

		// Column headers
		const headersRow = container.createDiv('settings-headers-row settings-view__list-headers');
		headersRow.createDiv('settings-header-spacer settings-view__header-spacer'); // For drag handle space
		headersRow.createDiv('settings-header-spacer settings-view__header-spacer'); // For color indicator space
		headersRow.createEl('span', { text: 'Value', cls: 'settings-column-header settings-view__column-header' });
		headersRow.createEl('span', { text: 'Display Label', cls: 'settings-column-header settings-view__column-header' });
		headersRow.createEl('span', { text: 'Color', cls: 'settings-column-header settings-view__column-header' });
		headersRow.createEl('span', { text: 'Mark as Completed', cls: 'settings-column-header settings-view__column-header' });
		headersRow.createDiv('settings-header-spacer settings-view__header-spacer'); // For delete button space

		// Status list
		const statusList = container.createDiv('settings-list settings-view__list');

		this.renderStatusList(statusList);

		// Add status button
		new Setting(container)
			.setName('Add new status')
			.setDesc('Create a new status option for your tasks')
			.addButton(button => button
				.setButtonText('Add status')
				.onClick(async () => {
					const newStatus = StatusManager.createDefaultStatus(this.plugin.settings.customStatuses);
					this.plugin.settings.customStatuses.push(newStatus);
					await this.plugin.saveSettings();
					this.renderActiveTab();
				}));

		// Validation note
		container.createEl('p', {
			text: 'Note: You must have at least 2 statuses, and at least one status must be marked as "Completed".',
			cls: 'settings-validation-note'
		});
	}

	private renderStatusList(container: HTMLElement): void {
		container.empty();

		const sortedStatuses = [...this.plugin.settings.customStatuses].sort((a, b) => a.order - b.order);

		sortedStatuses.forEach((status, index) => {
			const statusRow = container.createDiv('settings-item-row settings-view__item-row');
			statusRow.setAttribute('draggable', 'true');
			statusRow.setAttribute('data-status-id', status.id);

			// Drag handle
			const dragHandle = statusRow.createDiv('settings-drag-handle');
			dragHandle.textContent = '☰';
			setTooltip(dragHandle, 'Drag to reorder', { placement: 'top' });

			// Color indicator
			const colorIndicator = statusRow.createDiv('settings-color-indicator settings-view__color-indicator');
			colorIndicator.style.setProperty('--indicator-color', status.color);

			// Status value input
			const valueInput = statusRow.createEl('input', {
				type: 'text',
				value: status.value,
				cls: 'settings-input value-input settings-view__input settings-view__input--value',
				attr: {
					'aria-label': `Status value for ${status.label}`,
					'id': `status-value-${status.id}`
				}
			});

			// Status label input
			const labelInput = statusRow.createEl('input', {
				type: 'text',
				value: status.label,
				cls: 'settings-input label-input settings-view__input settings-view__input--label',
				attr: {
					'aria-label': `Display label for ${status.label} status`,
					'id': `status-label-${status.id}`
				}
			});

			// Color input
			const colorInput = statusRow.createEl('input', {
				type: 'color',
				value: status.color,
				cls: 'settings-input color-input settings-view__input settings-view__input--color',
				attr: {
					'aria-label': `Color for ${status.label} status`,
					'id': `status-color-${status.id}`
				}
			});

			// Completed checkbox
			const completedLabel = statusRow.createEl('label', {
				cls: 'settings-checkbox-label settings-view__checkbox-label',
				attr: { 'for': `status-completed-${status.id}` }
			});

			const completedCheckbox = completedLabel.createEl('input', {
				type: 'checkbox',
				cls: 'settings-view__checkbox',
				attr: {
					'id': `status-completed-${status.id}`,
					'aria-label': `Mark ${status.label} as completed status`
				}
			});
			completedCheckbox.checked = status.isCompleted;

			completedLabel.createSpan({ text: 'Completed' });

			// Delete button
			const deleteButton = statusRow.createEl('button', {
				text: 'Delete',
				cls: 'settings-delete-button settings-view__delete-button'
			});

			// Event listeners
			const updateStatus = async () => {
				try {
					status.value = valueInput.value;
					status.label = labelInput.value;
					status.color = colorInput.value;
					status.isCompleted = completedCheckbox.checked;
					await this.plugin.saveSettings();
					colorIndicator.style.setProperty('--indicator-color', status.color);
				} catch (error) {
					console.error('Error updating status configuration:', error);
					new Notice('Failed to update status configuration. Please try again.');
				}
			};

			valueInput.addEventListener('change', updateStatus);
			labelInput.addEventListener('change', updateStatus);
			colorInput.addEventListener('change', updateStatus);
			completedCheckbox.addEventListener('change', updateStatus);

			deleteButton.addEventListener('click', async () => {
				if (this.plugin.settings.customStatuses.length <= 2) {
					new Notice('You must have at least 2 statuses');
					return;
				}

				// Show confirmation dialog using Obsidian's Modal API
				const confirmed = await showConfirmationModal(this.app, {
					title: 'Delete Status',
					message: `Are you sure you want to delete the status "${status.label}"?\n\nThis action cannot be undone and may affect existing tasks.`,
					confirmText: 'Delete',
					cancelText: 'Cancel',
					isDestructive: true
				});

				if (confirmed) {
					const statusIndex = this.plugin.settings.customStatuses.findIndex(s => s.id === status.id);
					if (statusIndex !== -1) {
						this.plugin.settings.customStatuses.splice(statusIndex, 1);
						await this.plugin.saveSettings();
						this.renderActiveTab();
					}
				}
			});

			// Drag and drop event handlers
			statusRow.addEventListener('dragstart', (e) => {
				e.dataTransfer!.setData('text/plain', status.id);
				statusRow.classList.add('dragging');
			});

			statusRow.addEventListener('dragend', () => {
				statusRow.classList.remove('dragging');
			});

			statusRow.addEventListener('dragover', (e) => {
				e.preventDefault();
				const draggingRow = container.querySelector('.dragging') as HTMLElement;
				if (draggingRow && draggingRow !== statusRow) {
					const rect = statusRow.getBoundingClientRect();
					const midpoint = rect.top + rect.height / 2;
					if (e.clientY < midpoint) {
						statusRow.classList.add('drag-over-top');
						statusRow.classList.remove('drag-over-bottom');
					} else {
						statusRow.classList.add('drag-over-bottom');
						statusRow.classList.remove('drag-over-top');
					}
				}
			});

			statusRow.addEventListener('dragleave', () => {
				statusRow.classList.remove('drag-over-top', 'drag-over-bottom');
			});

			statusRow.addEventListener('drop', async (e) => {
				e.preventDefault();
				statusRow.classList.remove('drag-over-top', 'drag-over-bottom');

				const draggedStatusId = e.dataTransfer!.getData('text/plain');
				const targetStatusId = status.id;

				if (draggedStatusId !== targetStatusId) {
					await this.reorderStatus(draggedStatusId, targetStatusId, e.clientY < statusRow.getBoundingClientRect().top + statusRow.getBoundingClientRect().height / 2);
				}
			});
		});
	}

	private async reorderStatus(draggedStatusId: string, targetStatusId: string, insertBefore: boolean): Promise<void> {
		const statuses = [...this.plugin.settings.customStatuses];

		// Find the dragged and target statuses
		const draggedIndex = statuses.findIndex(s => s.id === draggedStatusId);
		const targetIndex = statuses.findIndex(s => s.id === targetStatusId);

		if (draggedIndex === -1 || targetIndex === -1) {
			return;
		}

		// Remove the dragged status from its current position
		const [draggedStatus] = statuses.splice(draggedIndex, 1);

		// Determine the new position
		let newIndex = targetIndex;
		if (draggedIndex < targetIndex) {
			// If we removed an item before the target, adjust the target index
			newIndex--;
		}

		if (!insertBefore) {
			// Insert after the target
			newIndex++;
		}

		// Insert the dragged status at the new position
		statuses.splice(newIndex, 0, draggedStatus);

		// Update the order values
		statuses.forEach((status, index) => {
			status.order = index;
		});

		// Save the updated statuses
		this.plugin.settings.customStatuses = statuses;
		await this.plugin.saveSettings();

		// Re-render the list to reflect the new order
		this.renderActiveTab();
	}

	private renderPrioritiesTab(): void {
		const container = this.tabContents['priorities'];

		new Setting(container)
			.setName('Task priorities')
			.setHeading();

		// Description section
		container.createEl('p', {
			text: 'Customize the priority levels available for your tasks. Priority weights determine sorting order and visual hierarchy in your task views.',
			cls: 'settings-help-note'
		});

		// Help section
		const helpContainer = container.createDiv('settings-help-section');
		helpContainer.createEl('h4', { text: 'How priorities work:' });
		const helpList = helpContainer.createEl('ul');
		helpList.createEl('li', { text: 'Value: The internal identifier stored in your task files (e.g., "high")' });
		helpList.createEl('li', { text: 'Display Label: The display name shown in the interface (e.g., "High Priority")' });
		helpList.createEl('li', { text: 'Color: Visual indicator color for the priority dot and badges' });
		helpList.createEl('li', { text: 'Weight: Numeric value for sorting (higher weights appear first in lists)' });

		helpContainer.createEl('p', {
			text: 'Tasks are automatically sorted by priority weight in descending order (highest weight first). Weights can be any positive number.',
			cls: 'settings-help-note'
		});

		// Column headers
		const headersRow = container.createDiv('settings-headers-row settings-view__list-headers');
		headersRow.createDiv('settings-header-spacer settings-view__header-spacer'); // For color indicator space
		headersRow.createEl('span', { text: 'Value', cls: 'settings-column-header settings-view__column-header' });
		headersRow.createEl('span', { text: 'Display Label', cls: 'settings-column-header settings-view__column-header' });
		headersRow.createEl('span', { text: 'Color', cls: 'settings-column-header settings-view__column-header' });
		headersRow.createEl('span', { text: 'Weight', cls: 'settings-column-header settings-view__column-header' });
		headersRow.createDiv('settings-header-spacer settings-view__header-spacer'); // For delete button space

		// Priority list
		const priorityList = container.createDiv('settings-list settings-view__list');

		this.renderPriorityList(priorityList);

		// Add priority button
		new Setting(container)
			.setName('Add new priority')
			.setDesc('Create a new priority level for your tasks')
			.addButton(button => button
				.setButtonText('Add priority')
				.onClick(async () => {
					const newPriority = PriorityManager.createDefaultPriority(this.plugin.settings.customPriorities);
					this.plugin.settings.customPriorities.push(newPriority);
					await this.plugin.saveSettings();
					this.renderActiveTab();
				}));

		// Validation note
		container.createEl('p', {
			text: 'Note: You must have at least 1 priority. Higher weights take precedence in sorting and visual hierarchy.',
			cls: 'settings-validation-note'
		});
	}

	private renderPriorityList(container: HTMLElement): void {
		container.empty();

		const sortedPriorities = [...this.plugin.settings.customPriorities].sort((a, b) => b.weight - a.weight);

		sortedPriorities.forEach((priority, index) => {
			const priorityRow = container.createDiv('settings-item-row settings-view__item-row');

			// Color indicator
			const colorIndicator = priorityRow.createDiv('settings-color-indicator settings-view__color-indicator');
			colorIndicator.style.setProperty('--indicator-color', priority.color);

			// Priority value input
			const valueInput = priorityRow.createEl('input', {
				type: 'text',
				value: priority.value,
				cls: 'settings-input value-input settings-view__input settings-view__input--value',
				attr: {
					'aria-label': `Priority value for ${priority.label}`,
					'id': `priority-value-${priority.id}`
				}
			});

			// Priority label input
			const labelInput = priorityRow.createEl('input', {
				type: 'text',
				value: priority.label,
				cls: 'settings-input label-input settings-view__input settings-view__input--label',
				attr: {
					'aria-label': `Display label for ${priority.label} priority`,
					'id': `priority-label-${priority.id}`
				}
			});

			// Color input
			const colorInput = priorityRow.createEl('input', {
				type: 'color',
				value: priority.color,
				cls: 'settings-input color-input settings-view__input settings-view__input--color',
				attr: {
					'aria-label': `Color for ${priority.label} priority`,
					'id': `priority-color-${priority.id}`
				}
			});

			// Weight input
			const weightInput = priorityRow.createEl('input', {
				type: 'number',
				value: priority.weight.toString(),
				cls: 'settings-input weight-input settings-view__input settings-view__input--weight',
				attr: {
					min: '0',
					step: '1',
					'aria-label': `Weight for ${priority.label} priority`,
					'id': `priority-weight-${priority.id}`
				}
			});

			// Delete button
			const deleteButton = priorityRow.createEl('button', {
				text: 'Delete',
				cls: 'settings-delete-button settings-view__delete-button'
			});

			// Event listeners
			const updatePriority = async () => {
				try {
					priority.value = valueInput.value;
					priority.label = labelInput.value;
					priority.color = colorInput.value;
					const weightValue = parseInt(weightInput.value);
					if (isNaN(weightValue) || weightValue < 0) {
						new Notice('Priority weight must be a valid positive number.');
						return;
					}
					priority.weight = weightValue;
					await this.plugin.saveSettings();
					colorIndicator.style.setProperty('--indicator-color', priority.color);
				} catch (error) {
					console.error('Error updating priority configuration:', error);
					new Notice('Failed to update priority configuration. Please try again.');
				}
			};

			valueInput.addEventListener('change', updatePriority);
			labelInput.addEventListener('change', updatePriority);
			colorInput.addEventListener('change', updatePriority);
			weightInput.addEventListener('change', updatePriority);

			deleteButton.addEventListener('click', async () => {
				if (this.plugin.settings.customPriorities.length <= 1) {
					new Notice('You must have at least 1 priority');
					return;
				}

				// Show confirmation dialog using Obsidian's Modal API
				const confirmed = await showConfirmationModal(this.app, {
					title: 'Delete Priority',
					message: `Are you sure you want to delete the priority "${priority.label}"?\n\nThis action cannot be undone and may affect existing tasks.`,
					confirmText: 'Delete',
					cancelText: 'Cancel',
					isDestructive: true
				});

				if (confirmed) {
					const priorityIndex = this.plugin.settings.customPriorities.findIndex(p => p.id === priority.id);
					if (priorityIndex !== -1) {
						this.plugin.settings.customPriorities.splice(priorityIndex, 1);
						await this.plugin.saveSettings();
						this.renderActiveTab();
					}
				}
			});
		});
	}


	private renderPomodoroTab(): void {
		const container = this.tabContents['pomodoro'];

		new Setting(container)
			.setName('Work duration')
			.setDesc('Duration of work intervals in minutes')
			.addText(text => text
				.setPlaceholder('25')
				.setValue(this.plugin.settings.pomodoroWorkDuration.toString())
				.onChange(async (value) => {
					try {
						const num = parseInt(value);
						if (isNaN(num) || num <= 0) {
							new Notice('Work duration must be a positive number.');
							return;
						}
						this.plugin.settings.pomodoroWorkDuration = num;
						await this.plugin.saveSettings();
					} catch (error) {
						console.error('Error updating pomodoro work duration:', error);
						new Notice('Failed to update work duration setting.');
					}
				}));

		new Setting(container)
			.setName('Short break duration')
			.setDesc('Duration of short breaks in minutes')
			.addText(text => text
				.setPlaceholder('5')
				.setValue(this.plugin.settings.pomodoroShortBreakDuration.toString())
				.onChange(async (value) => {
					try {
						const num = parseInt(value);
						if (isNaN(num) || num <= 0) {
							new Notice('Short break duration must be a positive number.');
							return;
						}
						this.plugin.settings.pomodoroShortBreakDuration = num;
						await this.plugin.saveSettings();
					} catch (error) {
						console.error('Error updating pomodoro short break duration:', error);
						new Notice('Failed to update short break duration setting.');
					}
				}));

		new Setting(container)
			.setName('Long break duration')
			.setDesc('Duration of long breaks in minutes')
			.addText(text => text
				.setPlaceholder('15')
				.setValue(this.plugin.settings.pomodoroLongBreakDuration.toString())
				.onChange(async (value) => {
					try {
						const num = parseInt(value);
						if (isNaN(num) || num <= 0) {
							new Notice('Long break duration must be a positive number.');
							return;
						}
						this.plugin.settings.pomodoroLongBreakDuration = num;
						await this.plugin.saveSettings();
					} catch (error) {
						console.error('Error updating pomodoro long break duration:', error);
						new Notice('Failed to update long break duration setting.');
					}
				}));

		new Setting(container)
			.setName('Long break interval')
			.setDesc('Take a long break after this many pomodoros')
			.addText(text => text
				.setPlaceholder('4')
				.setValue(this.plugin.settings.pomodoroLongBreakInterval.toString())
				.onChange(async (value) => {
					try {
						const num = parseInt(value);
						if (isNaN(num) || num <= 0) {
							new Notice('Long break interval must be a positive number.');
							return;
						}
						this.plugin.settings.pomodoroLongBreakInterval = num;
						await this.plugin.saveSettings();
					} catch (error) {
						console.error('Error updating pomodoro long break interval:', error);
						new Notice('Failed to update long break interval setting.');
					}
				}));

		new Setting(container)
			.setName('Auto-start breaks')
			.setDesc('Automatically start break timer after work session')
			.addToggle(toggle => toggle
				.setValue(this.plugin.settings.pomodoroAutoStartBreaks)
				.onChange(async (value) => {
					this.plugin.settings.pomodoroAutoStartBreaks = value;
					await this.plugin.saveSettings();
				}));

		new Setting(container)
			.setName('Auto-start work')
			.setDesc('Automatically start work timer after break')
			.addToggle(toggle => toggle
				.setValue(this.plugin.settings.pomodoroAutoStartWork)
				.onChange(async (value) => {
					this.plugin.settings.pomodoroAutoStartWork = value;
					await this.plugin.saveSettings();
				}));

		new Setting(container)
			.setName('Enable notifications')
			.setDesc('Show notifications when pomodoro sessions complete')
			.addToggle(toggle => toggle
				.setValue(this.plugin.settings.pomodoroNotifications)
				.onChange(async (value) => {
					this.plugin.settings.pomodoroNotifications = value;
					await this.plugin.saveSettings();
				}));

		new Setting(container)
			.setName('Enable sound')
			.setDesc('Play sound when pomodoro sessions complete')
			.addToggle(toggle => toggle
				.setValue(this.plugin.settings.pomodoroSoundEnabled)
				.onChange(async (value) => {
					this.plugin.settings.pomodoroSoundEnabled = value;
					await this.plugin.saveSettings();
				}));

		new Setting(container)
			.setName('Sound volume')
			.setDesc('Volume for completion sounds (0-100)')
			.addSlider(slider => slider
				.setLimits(0, 100, 5)
				.setValue(this.plugin.settings.pomodoroSoundVolume)
				.setDynamicTooltip()
				.onChange(async (value) => {
					try {
						this.plugin.settings.pomodoroSoundVolume = value;
						await this.plugin.saveSettings();
					} catch (error) {
						console.error('Error updating pomodoro sound volume:', error);
						new Notice('Failed to update sound volume setting.');
					}
				}));

		new Setting(container)
			.setName('Data storage location')
			.setDesc('Choose where to store pomodoro session data. Daily notes provides better data longevity as the data stays with your notes, but requires the Daily Notes core plugin to be enabled.')
			.addDropdown(dropdown => dropdown
				.addOption('plugin', 'Plugin data file (default)')
				.addOption('daily-notes', 'Daily notes frontmatter')
				.setValue(this.plugin.settings.pomodoroStorageLocation)
				.onChange(async (value: 'plugin' | 'daily-notes') => {
					try {
						// Check if Daily Notes plugin is enabled when switching to daily-notes
						if (value === 'daily-notes') {
							const { appHasDailyNotesPluginLoaded } = await import('obsidian-daily-notes-interface');
							if (!appHasDailyNotesPluginLoaded()) {
								new Notice('Daily Notes core plugin must be enabled to use this storage option. Please enable it in Settings > Core plugins and try again.');
								dropdown.setValue('plugin'); // Reset to plugin storage
								return;
							}

							// Check if there's existing data to migrate
							const data = await this.plugin.loadData();
							const hasExistingData = data?.pomodoroHistory && Array.isArray(data.pomodoroHistory) && data.pomodoroHistory.length > 0;

							// Show confirmation dialog using Obsidian's Modal API
							const confirmed = await showStorageLocationConfirmationModal(this.app, hasExistingData);
							if (!confirmed) {
								dropdown.setValue('plugin'); // Reset to plugin storage if user cancels
								return;
							}
						}

						this.plugin.settings.pomodoroStorageLocation = value;
						await this.plugin.saveSettings();

						// Trigger migration if switching to daily-notes and there's data to migrate
						if (value === 'daily-notes') {
							await this.plugin.pomodoroService.migrateTodailyNotes();
						}

					} catch (error) {
						console.error('Error updating pomodoro storage location:', error);
						new Notice('Failed to update storage location setting.');
						dropdown.setValue('plugin'); // Reset to plugin storage on error
					}
				}));

		new Setting(container)
			.setName('Auto-stop time tracking on completion')
			.setDesc('Automatically stop time tracking when a task is marked as completed')
			.addToggle(toggle => toggle
				.setValue(this.plugin.settings.autoStopTimeTrackingOnComplete)
				.onChange(async (value) => {
					this.plugin.settings.autoStopTimeTrackingOnComplete = value;
					await this.plugin.saveSettings();
				}));

		new Setting(container)
			.setName('Show auto-stop notifications')
			.setDesc('Show a notice when time tracking is automatically stopped')
			.addToggle(toggle => toggle
				.setValue(this.plugin.settings.autoStopTimeTrackingNotification)
				.onChange(async (value) => {
					this.plugin.settings.autoStopTimeTrackingNotification = value;
					await this.plugin.saveSettings();
				}));
	}



	private renderSubscriptionList(container: HTMLElement): void {
		container.empty();

		if (!this.plugin.icsSubscriptionService) {
			container.createEl('p', { text: 'ICS Subscription service not available', cls: 'settings-help-note' });
			return;
		}

		const subscriptions = this.plugin.icsSubscriptionService.getSubscriptions();

		if (subscriptions.length === 0) {
			container.createEl('p', { text: 'No calendar subscriptions configured', cls: 'settings-help-note' });
			return;
		}

		subscriptions.forEach(subscription => {
			const subRow = container.createDiv('settings-item-row ics-subscription-row');

			// Status indicator
			const statusIndicator = subRow.createDiv('settings-status-indicator');
			if (subscription.enabled) {
				statusIndicator.addClass('enabled');
				setTooltip(statusIndicator, subscription.lastError ? `Error: ${subscription.lastError}` : 'Active', { placement: 'top' });
				if (subscription.lastError) {
					statusIndicator.addClass('error');
				}
			} else {
				statusIndicator.addClass('disabled');
				setTooltip(statusIndicator, 'Disabled', { placement: 'top' });
			}

			// Subscription info
			const infoContainer = subRow.createDiv('ics-subscription-info');
			const nameEl = infoContainer.createEl('div', { cls: 'ics-subscription-name', text: subscription.name });

			// Type badge
			nameEl.createEl('span', {
				cls: `ics-subscription-type-badge ${subscription.type}`,
				text: subscription.type === 'remote' ? 'URL' : 'FILE'
			});

			// Source (URL or file path)
			const sourceText = subscription.type === 'remote' ? subscription.url : subscription.filePath;
			infoContainer.createEl('div', { cls: 'ics-subscription-url', text: sourceText || 'Unknown source' });
			const metaEl = infoContainer.createEl('div', { cls: 'ics-subscription-meta' });

			// Meta information
			const refreshText = `Refresh: ${subscription.refreshInterval}min`;
			const lastFetched = subscription.lastFetched ? ` • Last: ${new Date(subscription.lastFetched).toLocaleString()}` : '';
			metaEl.textContent = refreshText + lastFetched;

			if (subscription.lastError) {
				infoContainer.createEl('div', { cls: 'ics-subscription-error', text: `Error: ${subscription.lastError}` });
			}

			// Actions
			const actionsContainer = subRow.createDiv('ics-subscription-actions');

			// Enable/disable toggle
			const enableButton = actionsContainer.createEl('button', {
				text: subscription.enabled ? 'Disable' : 'Enable',
				cls: `ics-subscription-toggle ${subscription.enabled ? 'enabled' : 'disabled'}`
			});
			enableButton.addEventListener('click', async () => {
				try {
					await this.plugin.icsSubscriptionService!.updateSubscription(subscription.id, {
						enabled: !subscription.enabled
					});
					this.renderActiveTab();
				} catch (error) {
					console.error('Error toggling subscription:', error);
					new Notice('Failed to update subscription');
				}
			});

			// Refresh button
			const refreshButton = actionsContainer.createEl('button', {
				text: 'Refresh',
				cls: 'ics-subscription-refresh'
			});
			refreshButton.addEventListener('click', async () => {
				if (!subscription.enabled) {
					new Notice('Enable the subscription first');
					return;
				}

				refreshButton.textContent = 'Refreshing...';
				refreshButton.disabled = true;
				try {
					await this.plugin.icsSubscriptionService!.refreshSubscription(subscription.id);
					new Notice(`Refreshed "${subscription.name}"`);
					this.renderActiveTab();
				} catch (error) {
					console.error('Error refreshing subscription:', error);
					new Notice('Failed to refresh subscription');
				} finally {
					refreshButton.textContent = 'Refresh';
					refreshButton.disabled = false;
				}
			});

			// Edit button
			const editButton = actionsContainer.createEl('button', {
				text: 'Edit',
				cls: 'ics-subscription-edit'
			});
			editButton.addEventListener('click', () => {
				this.showInlineEditForm(subscription, subRow);
			});

			// Delete button
			const deleteButton = actionsContainer.createEl('button', {
				text: 'Delete',
				cls: 'ics-subscription-delete'
			});
			deleteButton.addEventListener('click', async () => {
				// Show confirmation dialog using the existing, correct modal
				const confirmed = await showConfirmationModal(this.app, {
					title: 'Delete Subscription',
					message: `Are you sure you want to delete the subscription "${subscription.name}"? This action cannot be undone.`,
					confirmText: 'Delete',
					cancelText: 'Cancel',
					isDestructive: true
				});

				if (confirmed) {
					try {
						await this.plugin.icsSubscriptionService!.removeSubscription(subscription.id);
						new Notice(`Deleted subscription "${subscription.name}"`);
						this.renderActiveTab();
					} catch (error) {
						console.error('Error deleting subscription:', error);
						new Notice('Failed to delete subscription');
					}
				}
			});
		});
	}

	private showInlineEditForm(subscription: any, rowElement: HTMLElement): void {
		// Store reference to original row content for restoration
		const originalChildren = Array.from(rowElement.children);

		// Clear the row and create edit form
		rowElement.empty();
		rowElement.addClass('ics-subscription-editing');

		const editForm = rowElement.createDiv('ics-edit-form');

		// Name input
		const nameRow = editForm.createDiv('ics-edit-row');
		nameRow.createEl('label', { text: 'Name:', cls: 'ics-edit-label' });
		const nameInput = nameRow.createEl('input', {
			type: 'text',
			value: subscription.name,
			cls: 'ics-edit-input'
		});

		// URL input
		const urlRow = editForm.createDiv('ics-edit-row');
		urlRow.createEl('label', { text: 'URL:', cls: 'ics-edit-label' });
		const urlInput = urlRow.createEl('input', {
			type: 'url',
			value: subscription.url,
			cls: 'ics-edit-input'
		});

		// Settings row
		const settingsRow = editForm.createDiv('ics-edit-row ics-edit-settings');

		// Color
		const colorGroup = settingsRow.createDiv('ics-edit-group');
		colorGroup.createEl('label', { text: 'Color:', cls: 'ics-edit-label' });
		const colorInput = colorGroup.createEl('input', {
			type: 'color',
			value: subscription.color,
			cls: 'ics-edit-color'
		});

		// Refresh interval
		const intervalGroup = settingsRow.createDiv('ics-edit-group');
		intervalGroup.createEl('label', { text: 'Refresh (min):', cls: 'ics-edit-label' });
		const intervalInput = intervalGroup.createEl('input', {
			type: 'number',
			value: subscription.refreshInterval.toString(),
			cls: 'ics-edit-number'
		});
		intervalInput.setAttribute('min', '15');
		intervalInput.setAttribute('max', '1440');
		intervalInput.setAttribute('step', '15');

		// Enabled checkbox
		const enabledGroup = settingsRow.createDiv('ics-edit-group');
		const enabledLabel = enabledGroup.createEl('label', { cls: 'ics-edit-checkbox-label' });
		const enabledCheckbox = enabledLabel.createEl('input', {
			type: 'checkbox',
			cls: 'ics-edit-checkbox'
		});
		enabledCheckbox.checked = subscription.enabled;
		enabledLabel.createSpan({ text: ' Enabled' });

		// Buttons row
		const buttonsRow = editForm.createDiv('ics-edit-row ics-edit-buttons');
		const saveButton = buttonsRow.createEl('button', {
			text: 'Save',
			cls: 'ics-edit-button mod-cta'
		});
		const cancelButton = buttonsRow.createEl('button', {
			text: 'Cancel',
			cls: 'ics-edit-button'
		});

		// Save handler
		saveButton.addEventListener('click', async () => {
			const name = nameInput.value.trim();
			const url = urlInput.value.trim();
			const color = colorInput.value;
			const refreshInterval = parseInt(intervalInput.value);
			const enabled = enabledCheckbox.checked;

			if (!name || !url) {
				new Notice('Name and URL are required');
				return;
			}

			if (refreshInterval < 15 || refreshInterval > 1440) {
				new Notice('Refresh interval must be between 15 and 1440 minutes');
				return;
			}

			try {
				saveButton.textContent = 'Saving...';
				saveButton.disabled = true;

				await this.plugin.icsSubscriptionService!.updateSubscription(subscription.id, {
					name, url, color, refreshInterval, enabled
				});

				new Notice(`Updated subscription "${name}"`);
				this.renderActiveTab();
			} catch (error) {
				console.error('Error updating subscription:', error);
				new Notice('Failed to update subscription');
			}
		});

		// Cancel handler
		cancelButton.addEventListener('click', () => {
			rowElement.empty();
			rowElement.removeClass('ics-subscription-editing');
			// Restore original children
			originalChildren.forEach(child => rowElement.appendChild(child));
			// Re-attach event listeners by re-rendering
			this.renderActiveTab();
		});

		// Focus the name input
		window.setTimeout(() => nameInput.focus(), 50);
	}

	private initializeDefaultProjectsFromSettings(): void {
		// Convert project strings to files
		const defaultProjects = this.plugin.settings.taskCreationDefaults.defaultProjects;
		if (!defaultProjects) {
			this.selectedDefaultProjectFiles = [];
			return;
		}

		const projectStrings = defaultProjects.split(',').map(p => p.trim()).filter(p => p.length > 0);
		this.selectedDefaultProjectFiles = [];

		for (const projectString of projectStrings) {
			// Check if it's a wiki link format
			const linkMatch = projectString.match(/^\[\[([^\]]+)\]\]$/);
			if (linkMatch) {
				const linkPath = linkMatch[1];
				const file = this.app.metadataCache.getFirstLinkpathDest(linkPath, '');
				if (file) {
					this.selectedDefaultProjectFiles.push(file);
				}
			} else {
				// For backwards compatibility, try to find a file with this name
				const files = this.app.vault.getMarkdownFiles();
				const matchingFile = files.find(f =>
					f.basename === projectString ||
					f.name === projectString + '.md'
				);
				if (matchingFile) {
					this.selectedDefaultProjectFiles.push(matchingFile);
				}
			}
		}
	}

	private addDefaultProject(file: TAbstractFile): void {
		// Check if project is already selected
		const exists = this.selectedDefaultProjectFiles.some(
			existing => existing.path === file.path
		);
		if (!exists) {
			this.selectedDefaultProjectFiles.push(file);
		}
	}

	private removeDefaultProject(file: TAbstractFile): void {
		this.selectedDefaultProjectFiles = this.selectedDefaultProjectFiles.filter(
			existing => existing.path !== file.path
		);
	}

	private renderDefaultProjectsList(container: HTMLElement): void {
		container.empty();

		if (this.selectedDefaultProjectFiles.length === 0) {
			const emptyText = container.createDiv({ cls: 'default-projects-empty' });
			emptyText.textContent = 'No default projects selected';
			return;
		}

		this.selectedDefaultProjectFiles.forEach(file => {
			const projectItem = container.createDiv({ cls: 'default-project-item' });

			// Info container
			const infoEl = projectItem.createDiv({ cls: 'default-project-info' });

			// File name
			const nameEl = infoEl.createSpan({ cls: 'default-project-name' });
			nameEl.textContent = file.name;

			// File path (if different from name)
			if (file.path !== file.name) {
				const pathEl = infoEl.createDiv({ cls: 'default-project-path' });
				pathEl.textContent = file.path;
			}

			// Remove button
			const removeBtn = projectItem.createEl('button', {
				cls: 'default-project-remove',
				text: '×'
			});
			setTooltip(removeBtn, 'Remove project', { placement: 'top' });
			removeBtn.addEventListener('click', () => {
				this.removeDefaultProject(file);
				this.renderDefaultProjectsList(container);
				this.updateDefaultProjectsInSettings();
			});
		});
	}

	private updateDefaultProjectsInSettings(): void {
		// Convert selected files to markdown links
		const currentFile = this.app.workspace.getActiveFile();
		const sourcePath = currentFile?.path || '';

		const projectStrings = this.selectedDefaultProjectFiles.map(file => {
			// fileToLinktext expects TFile, so cast safely since we know these are markdown files
			const linkText = this.app.metadataCache.fileToLinktext(file as TFile, sourcePath, true);
			return `[[${linkText}]]`;
		});

		this.plugin.settings.taskCreationDefaults.defaultProjects = projectStrings.join(', ');
		this.plugin.saveSettings();
	}

	private renderDefaultRemindersList(container: HTMLElement): void {
		container.empty();

		const reminders = this.plugin.settings.taskCreationDefaults.defaultReminders || [];

		if (reminders.length === 0) {
			const emptyState = container.createDiv({ cls: 'reminder-defaults-empty' });
			setIcon(emptyState.createDiv({ cls: 'reminder-defaults-empty-icon' }), 'bell-off');
			emptyState.createEl('div', {
				cls: 'reminder-defaults-empty-text',
				text: 'No default reminders configured'
			});
			return;
		}

		const remindersList = container.createDiv({ cls: 'reminder-defaults-items' });

		reminders.forEach((reminder, index) => {
			const reminderCard = remindersList.createDiv({ cls: 'reminder-defaults-card' });

			// Reminder type icon
			const iconContainer = reminderCard.createDiv({ cls: 'reminder-defaults-icon' });
			const iconName = reminder.type === 'absolute' ? 'calendar-clock' : 'timer';
			setIcon(iconContainer, iconName);

			// Main content area
			const content = reminderCard.createDiv({ cls: 'reminder-defaults-content' });

			// Primary info (timing)
			const primaryInfo = content.createDiv({ cls: 'reminder-defaults-primary' });
			primaryInfo.textContent = this.formatDefaultReminderText(reminder);

			// Custom description (if any)
			if (reminder.description) {
				const description = content.createDiv({ cls: 'reminder-defaults-description' });
				description.textContent = `"${reminder.description}"`;
			}

			// Actions area
			const actions = reminderCard.createDiv({ cls: 'reminder-defaults-actions' });

			// Remove button
			const removeBtn = actions.createEl('button', {
				cls: 'reminder-defaults-remove-btn'
			});
			setIcon(removeBtn, 'trash-2');
			setTooltip(removeBtn, 'Delete this default reminder');
			removeBtn.onclick = async () => {
				await this.removeDefaultReminder(index);
			};
		});
	}

	private renderAddDefaultReminderForm(container: HTMLElement): void {
		const formContainer = container.createDiv({ cls: 'reminder-defaults-form' });

		formContainer.createEl('h4', {
			text: 'Add Default Reminder',
			cls: 'reminder-defaults-form-header'
		});

		// Type selector
		const typeSelector = formContainer.createDiv({ cls: 'reminder-defaults-type-selector' });

		const relativeTab = typeSelector.createEl('button', {
			cls: 'reminder-defaults-type-tab reminder-defaults-type-tab--active',
			text: 'Relative',
			attr: { 'data-type': 'relative' }
		});

		const absoluteTab = typeSelector.createEl('button', {
			cls: 'reminder-defaults-type-tab',
			text: 'Absolute',
			attr: { 'data-type': 'absolute' }
		});

		let selectedType: 'relative' | 'absolute' = 'relative';
		let relativeAnchor: 'due' | 'scheduled' = 'due';
		let relativeOffset = 15;
		let relativeUnit: 'minutes' | 'hours' | 'days' = 'minutes';
		let relativeDirection: 'before' | 'after' = 'before';
		let absoluteDate = '';
		let absoluteTime = '';
		let description = '';

		// Tab switching
		const switchToType = (type: 'relative' | 'absolute') => {
			selectedType = type;
			relativeTab.classList.toggle('reminder-defaults-type-tab--active', type === 'relative');
			absoluteTab.classList.toggle('reminder-defaults-type-tab--active', type === 'absolute');
			updateFormVisibility();
		};

		relativeTab.onclick = () => switchToType('relative');
		absoluteTab.onclick = () => switchToType('absolute');

		// Relative form fields
		const relativeFields = formContainer.createDiv({ cls: 'reminder-defaults-relative-fields' });

		new Setting(relativeFields)
			.setName('Time')
			.addText(text => {
				text
					.setPlaceholder('15')
					.setValue(String(relativeOffset))
					.onChange(value => {
						relativeOffset = parseInt(value) || 0;
					});
			})
			.addDropdown(dropdown => {
				dropdown
					.addOption('minutes', 'minutes')
					.addOption('hours', 'hours')
					.addOption('days', 'days')
					.setValue(relativeUnit)
					.onChange(value => {
						relativeUnit = value as 'minutes' | 'hours' | 'days';
					});
			});

		new Setting(relativeFields)
			.setName('Direction')
			.addDropdown(dropdown => {
				dropdown
					.addOption('before', 'Before')
					.addOption('after', 'After')
					.setValue(relativeDirection)
					.onChange(value => {
						relativeDirection = value as 'before' | 'after';
					});
			});

		new Setting(relativeFields)
			.setName('Relative to')
			.addDropdown(dropdown => {
				dropdown
					.addOption('due', 'Due date')
					.addOption('scheduled', 'Scheduled date')
					.setValue(relativeAnchor)
					.onChange(value => {
						relativeAnchor = value as 'due' | 'scheduled';
					});
			});

		// Absolute form fields
		const absoluteFields = formContainer.createDiv({ cls: 'reminder-defaults-absolute-fields' });

		new Setting(absoluteFields)
			.setName('Date')
			.addText(text => {
				text
					.setPlaceholder('YYYY-MM-DD')
					.setValue(absoluteDate)
					.onChange(value => {
						absoluteDate = value;
					});
				text.inputEl.type = 'date';
			});

		new Setting(absoluteFields)
			.setName('Time')
			.addText(text => {
				text
					.setPlaceholder('HH:MM')
					.setValue(absoluteTime)
					.onChange(value => {
						absoluteTime = value;
					});
				text.inputEl.type = 'time';
			});

		// Description field (common)
		new Setting(formContainer)
			.setName('Description (optional)')
			.addText(text => {
				text
					.setPlaceholder('Custom reminder message')
					.setValue(description)
					.onChange(value => {
						description = value;
					});
			});

		// Add button
		const addBtn = formContainer.createEl('button', {
			cls: 'reminder-defaults-add-btn'
		});

		const addIcon = addBtn.createSpan({ cls: 'reminder-defaults-add-icon' });
		setIcon(addIcon, 'plus');
		addBtn.createSpan({
			cls: 'reminder-defaults-add-text',
			text: 'Add Default Reminder'
		});

		addBtn.onclick = async () => {
			try {
				const newReminder = this.createDefaultReminder(
					selectedType,
					relativeAnchor,
					relativeOffset,
					relativeUnit,
					relativeDirection,
					absoluteDate,
					absoluteTime,
					description
				);

				if (newReminder) {
					await this.addDefaultReminder(newReminder);

					// Reset form
					if (selectedType === 'relative') {
						relativeOffset = 15;
						relativeUnit = 'minutes';
						description = '';
					} else {
						absoluteDate = '';
						absoluteTime = '';
						description = '';
					}

					// Reset form inputs
					this.resetDefaultReminderForm(formContainer);
				}
			} catch (error) {
				console.error('Error adding default reminder:', error);
				new Notice('Failed to add default reminder. Please check your inputs.');
			}
		};

		const updateFormVisibility = () => {
			relativeFields.style.display = selectedType === 'relative' ? 'block' : 'none';
			absoluteFields.style.display = selectedType === 'absolute' ? 'block' : 'none';
		};

		// Set initial form visibility
		updateFormVisibility();
	}

	private formatDefaultReminderText(reminder: DefaultReminder): string {
		if (reminder.type === 'absolute') {
			if (reminder.absoluteDate && reminder.absoluteTime) {
				return `${reminder.absoluteDate} at ${reminder.absoluteTime}`;
			}
			return 'Absolute reminder';
		} else {
			const anchor = reminder.relatedTo === 'due' ? 'due date' : 'scheduled date';
			const offset = this.formatDefaultReminderOffset(reminder);
			return `${offset} ${anchor}`;
		}
	}

	private formatDefaultReminderOffset(reminder: DefaultReminder): string {
		if (!reminder.offset || !reminder.unit) return 'At time of';

		const direction = reminder.direction === 'before' ? 'before' : 'after';
		const unit = reminder.offset === 1 ? reminder.unit.slice(0, -1) : reminder.unit; // Remove 's' for singular
		return `${reminder.offset} ${unit} ${direction}`;
	}

	private createDefaultReminder(
		type: 'relative' | 'absolute',
		anchor: 'due' | 'scheduled',
		offset: number,
		unit: 'minutes' | 'hours' | 'days',
		direction: 'before' | 'after',
		date: string,
		time: string,
		description: string
	): DefaultReminder | null {
		const id = `def_rem_${Date.now()}`;

		if (type === 'relative') {
			return {
				id,
				type: 'relative',
				relatedTo: anchor,
				offset,
				unit,
				direction,
				description: description || undefined
			};
		} else {
			if (!date || !time) {
				new Notice('Please specify both date and time for absolute reminder');
				return null;
			}

			return {
				id,
				type: 'absolute',
				absoluteDate: date,
				absoluteTime: time,
				description: description || undefined
			};
		}
	}

	private async addDefaultReminder(reminder: DefaultReminder): Promise<void> {
		if (!this.plugin.settings.taskCreationDefaults.defaultReminders) {
			this.plugin.settings.taskCreationDefaults.defaultReminders = [];
		}

		this.plugin.settings.taskCreationDefaults.defaultReminders.push(reminder);
		await this.plugin.saveSettings();

		// Re-render the list
		const remindersList = document.querySelector('.reminder-defaults-list') as HTMLElement;
		if (remindersList) {
			this.renderDefaultRemindersList(remindersList);
		}

		new Notice('Default reminder added successfully');
	}

	private async removeDefaultReminder(index: number): Promise<void> {
		if (!this.plugin.settings.taskCreationDefaults.defaultReminders) return;

		this.plugin.settings.taskCreationDefaults.defaultReminders.splice(index, 1);
		await this.plugin.saveSettings();

		// Re-render the list
		const remindersList = document.querySelector('.reminder-defaults-list') as HTMLElement;
		if (remindersList) {
			this.renderDefaultRemindersList(remindersList);
		}

		new Notice('Default reminder removed');
	}

	private resetDefaultReminderForm(formContainer: HTMLElement): void {
		// Reset all form inputs to their default values
		const inputs = formContainer.querySelectorAll('input, select') as NodeListOf<HTMLInputElement | HTMLSelectElement>;
		inputs.forEach(input => {
			if (input.type === 'text' || input.type === 'date' || input.type === 'time') {
				input.value = '';
			} else if (input.tagName === 'SELECT') {
				(input as HTMLSelectElement).selectedIndex = 0;
			}
		});

		// Reset number input to default
		const offsetInput = formContainer.querySelector('input[placeholder="15"]') as HTMLInputElement;
		if (offsetInput) offsetInput.value = '15';
	}

	/**
	 * Render the list of configured webhooks
	 */
	private renderWebhookList(container: HTMLElement): void {
		const webhooksContainer = container.createDiv({ cls: 'tasknotes-webhooks-container' });

		if (!this.plugin.settings.webhooks || this.plugin.settings.webhooks.length === 0) {
			const emptyState = webhooksContainer.createDiv({ cls: 'tasknotes-webhooks-empty-state' });
			const emptyIcon = emptyState.createSpan({ cls: 'tasknotes-webhooks-empty-icon' });
			setIcon(emptyIcon, 'webhook');
			emptyState.createSpan({
				text: 'No webhooks configured. Add a webhook to receive real-time notifications.',
				cls: 'tasknotes-webhooks-empty-text'
			});
			return;
		}

		this.plugin.settings.webhooks.forEach((webhook, index) => {
			const webhookCard = webhooksContainer.createDiv({ cls: 'tasknotes-webhook-card' });

			// Header section with URL and status
			const webhookHeader = webhookCard.createDiv({ cls: 'tasknotes-webhook-header' });

			const urlSection = webhookHeader.createDiv({ cls: 'tasknotes-webhook-url-section' });
			const urlIcon = urlSection.createSpan({ cls: 'tasknotes-webhook-url-icon' });
			setIcon(urlIcon, 'link');
			urlSection.createSpan({
				text: webhook.url,
				cls: 'tasknotes-webhook-url'
			});

			const statusSection = webhookHeader.createDiv({ cls: 'tasknotes-webhook-status-section' });
			const statusIndicator = statusSection.createSpan({
				cls: `tasknotes-webhook-status-indicator ${webhook.active ? 'active' : 'inactive'}`
			});
			const statusIcon = statusIndicator.createSpan({ cls: 'tasknotes-webhook-status-icon' });
			setIcon(statusIcon, webhook.active ? 'circle-check' : 'circle-x');
			statusIndicator.createSpan({
				text: webhook.active ? 'Active' : 'Inactive',
				cls: 'tasknotes-webhook-status-text'
			});

			// Content section with details
			const webhookContent = webhookCard.createDiv({ cls: 'tasknotes-webhook-content' });

			// Events row
			const eventsRow = webhookContent.createDiv({ cls: 'tasknotes-webhook-detail-row' });
			const eventsIcon = eventsRow.createSpan({ cls: 'tasknotes-webhook-detail-icon' });
			setIcon(eventsIcon, 'zap');
			eventsRow.createSpan({
				text: 'Events:',
				cls: 'tasknotes-webhook-detail-label'
			});
			eventsRow.createSpan({
				text: webhook.events.join(', '),
				cls: 'tasknotes-webhook-detail-value'
			});

			// Transform file row (if present)
			if (webhook.transformFile) {
				const transformRow = webhookContent.createDiv({ cls: 'tasknotes-webhook-detail-row' });
				const transformIcon = transformRow.createSpan({ cls: 'tasknotes-webhook-detail-icon' });
				setIcon(transformIcon, 'file-code');
				transformRow.createSpan({
					text: 'Transform:',
					cls: 'tasknotes-webhook-detail-label'
				});
				transformRow.createSpan({
					text: webhook.transformFile,
					cls: 'tasknotes-webhook-detail-value'
				});
			}

			// CORS headers row (if disabled)
			if (webhook.corsHeaders === false) {
				const corsRow = webhookContent.createDiv({ cls: 'tasknotes-webhook-detail-row warning' });
				const corsIcon = corsRow.createSpan({ cls: 'tasknotes-webhook-detail-icon' });
				setIcon(corsIcon, 'alert-triangle');
				corsRow.createSpan({
					text: 'Custom headers disabled',
					cls: 'tasknotes-webhook-detail-warning'
				});
			}

			// Statistics row
			const statsRow = webhookContent.createDiv({ cls: 'tasknotes-webhook-detail-row' });
			const statsIcon = statsRow.createSpan({ cls: 'tasknotes-webhook-detail-icon' });
			setIcon(statsIcon, 'bar-chart-3');
			statsRow.createSpan({
				text: 'Statistics:',
				cls: 'tasknotes-webhook-detail-label'
			});
			const statsValue = statsRow.createSpan({ cls: 'tasknotes-webhook-stats' });
			const successSpan = statsValue.createSpan({ cls: 'tasknotes-webhook-stat-success' });
			const successIcon = successSpan.createSpan({ cls: 'tasknotes-webhook-stat-icon' });
			setIcon(successIcon, 'check');
			successSpan.createSpan({ text: `${webhook.successCount || 0}` });

			const failureSpan = statsValue.createSpan({ cls: 'tasknotes-webhook-stat-failure' });
			const failureIcon = failureSpan.createSpan({ cls: 'tasknotes-webhook-stat-icon' });
			setIcon(failureIcon, 'x');
			failureSpan.createSpan({ text: `${webhook.failureCount || 0}` });

			// Actions section
			const webhookActions = webhookCard.createDiv({ cls: 'tasknotes-webhook-actions' });

			// Toggle button
			const toggleBtn = webhookActions.createEl('button', {
				cls: `tasknotes-webhook-action-btn ${webhook.active ? 'disable' : 'enable'}`,
				attr: {
					'aria-label': webhook.active ? 'Disable webhook' : 'Enable webhook'
				}
			});
			const toggleIcon = toggleBtn.createSpan({ cls: 'tasknotes-webhook-action-icon' });
			setIcon(toggleIcon, webhook.active ? 'pause' : 'play');
			toggleBtn.createSpan({
				text: webhook.active ? 'Disable' : 'Enable',
				cls: 'tasknotes-webhook-action-text'
			});
			setTooltip(toggleBtn, webhook.active ? 'Disable this webhook' : 'Enable this webhook');

			toggleBtn.onclick = async () => {
				webhook.active = !webhook.active;
				await this.plugin.saveSettings();
				this.display(); // Refresh the settings
				new Notice(`Webhook ${webhook.active ? 'enabled' : 'disabled'}`);
			};

			// Delete button
			const deleteBtn = webhookActions.createEl('button', {
				cls: 'tasknotes-webhook-action-btn delete',
				attr: {
					'aria-label': 'Delete webhook'
				}
			});
			const deleteIcon = deleteBtn.createSpan({ cls: 'tasknotes-webhook-action-icon' });
			setIcon(deleteIcon, 'trash-2');
			deleteBtn.createSpan({
				text: 'Delete',
				cls: 'tasknotes-webhook-action-text'
			});
			setTooltip(deleteBtn, 'Delete this webhook');

			deleteBtn.onclick = async () => {
				const confirmed = await showConfirmationModal(this.app, {
					title: 'Delete Webhook',
					message: `Are you sure you want to delete this webhook?\n\nURL: ${webhook.url}\n\nThis action cannot be undone.`,
					confirmText: 'Delete',
					cancelText: 'Cancel',
					isDestructive: true
				});

				if (confirmed) {
					this.plugin.settings.webhooks.splice(index, 1);
					await this.plugin.saveSettings();
					this.display(); // Refresh the settings
					new Notice('Webhook deleted');
				}
			};
		});
	}

	/**
	 * Show modal for adding a new webhook
	 */
	private showWebhookModal(): void {
		const modal = new WebhookModal(this.app, async (webhookConfig: Partial<WebhookConfig>) => {
			// Generate ID and secret
			const webhook: WebhookConfig = {
				id: `wh_${Date.now()}_${Math.random().toString(36).substring(2, 9)}`,
				url: webhookConfig.url || '',
				events: webhookConfig.events || [],
				secret: this.generateWebhookSecret(),
				active: true,
				createdAt: new Date().toISOString(),
				failureCount: 0,
				successCount: 0,
				transformFile: webhookConfig.transformFile,
				corsHeaders: webhookConfig.corsHeaders
			};

			if (!this.plugin.settings.webhooks) {
				this.plugin.settings.webhooks = [];
			}

			this.plugin.settings.webhooks.push(webhook);
			await this.plugin.saveSettings();
			this.display(); // Refresh settings

			// Show secret in a formatted notice
			const secretNotice = new Notice('', 8000);
			const noticeContent = secretNotice.noticeEl.createDiv({ cls: 'tasknotes-webhook-secret-notice' });
			const title = noticeContent.createDiv({ cls: 'tasknotes-webhook-secret-title' });
			const titleIcon = title.createSpan();
			setIcon(titleIcon, 'check-circle');
			title.createSpan({ text: 'Webhook added successfully!' });

			const secretDiv = noticeContent.createDiv({ cls: 'tasknotes-webhook-secret-content' });
			secretDiv.createSpan({ text: 'Secret: ' });
			secretDiv.createEl('code', {
				text: `${webhook.secret.substring(0, 16)}...`,
				cls: 'tasknotes-webhook-secret-code'
			});
			secretDiv.createSpan({ text: ' (copy from webhook settings)' });
		});

		modal.open();
	}

	/**
	 * Generate secure webhook secret
	 */
	private generateWebhookSecret(): string {
		return Array.from(crypto.getRandomValues(new Uint8Array(32)))
			.map(b => b.toString(16).padStart(2, '0'))
			.join('');
	}
}

/**
 * Modal for adding/editing webhooks
 */
class WebhookModal extends Modal {
	private url = '';
	private selectedEvents: string[] = [];
	private transformFile = '';
	private corsHeaders = true;
	private onSubmit: (config: Partial<WebhookConfig>) => void;

	constructor(app: App, onSubmit: (config: Partial<WebhookConfig>) => void) {
		super(app);
		this.onSubmit = onSubmit;
	}

	onOpen(): void {
		const { contentEl } = this;
		contentEl.empty();
		contentEl.addClass('tasknotes-webhook-modal');

		// Modal header with icon
		const header = contentEl.createDiv({ cls: 'tasknotes-webhook-modal-header' });
		const headerIcon = header.createSpan({ cls: 'tasknotes-webhook-modal-icon' });
		setIcon(headerIcon, 'webhook');
		header.createEl('h2', { text: 'Add Webhook', cls: 'tasknotes-webhook-modal-title' });

		// URL input section
		const urlSection = contentEl.createDiv({ cls: 'tasknotes-webhook-modal-section' });
		new Setting(urlSection)
			.setName('Webhook URL')
			.setDesc('The endpoint where webhook payloads will be sent')
			.addText(text => {
				text.inputEl.setAttribute('aria-label', 'Webhook URL');
				return text
					.setPlaceholder('https://your-service.com/webhook')
					.setValue(this.url)
					.onChange((value) => {
						this.url = value;
					});
			});

		// Events selection section
		const eventsSection = contentEl.createDiv({ cls: 'tasknotes-webhook-modal-section' });
		const eventsHeader = eventsSection.createDiv({ cls: 'tasknotes-webhook-modal-subsection-header' });
		const eventsIcon = eventsHeader.createSpan();
		setIcon(eventsIcon, 'zap');
		eventsHeader.createEl('h3', { text: 'Events to subscribe to' });

		const eventsGrid = eventsSection.createDiv({ cls: 'tasknotes-webhook-events-list' });

		const availableEvents = [
			{ id: 'task.created', label: 'Task Created', desc: 'When new tasks are created' },
			{ id: 'task.updated', label: 'Task Updated', desc: 'When tasks are modified' },
			{ id: 'task.completed', label: 'Task Completed', desc: 'When tasks are marked complete' },
			{ id: 'task.deleted', label: 'Task Deleted', desc: 'When tasks are deleted' },
			{ id: 'task.archived', label: 'Task Archived', desc: 'When tasks are archived' },
			{ id: 'task.unarchived', label: 'Task Unarchived', desc: 'When tasks are unarchived' },
			{ id: 'time.started', label: 'Time Started', desc: 'When time tracking starts' },
			{ id: 'time.stopped', label: 'Time Stopped', desc: 'When time tracking stops' },
			{ id: 'pomodoro.started', label: 'Pomodoro Started', desc: 'When pomodoro sessions begin' },
			{ id: 'pomodoro.completed', label: 'Pomodoro Completed', desc: 'When pomodoro sessions finish' },
			{ id: 'pomodoro.interrupted', label: 'Pomodoro Interrupted', desc: 'When pomodoro sessions are stopped' },
			{ id: 'recurring.instance.completed', label: 'Recurring Instance Completed', desc: 'When recurring task instances complete' },
			{ id: 'reminder.triggered', label: 'Reminder Triggered', desc: 'When task reminders activate' }
		];

		availableEvents.forEach(event => {
			new Setting(eventsGrid)
				.setName(event.label)
				.setDesc(event.desc)
				.addToggle(toggle => {
					toggle.toggleEl.setAttribute('aria-label', `Subscribe to ${event.label} events`);
					return toggle
						.setValue(this.selectedEvents.includes(event.id))
						.onChange((value) => {
							if (value) {
								this.selectedEvents.push(event.id);
							} else {
								const index = this.selectedEvents.indexOf(event.id);
								if (index > -1) {
									this.selectedEvents.splice(index, 1);
								}
							}
						});
				});
		});

		// Transform file section
		const transformSection = contentEl.createDiv({ cls: 'tasknotes-webhook-modal-section' });
		const transformHeader = transformSection.createDiv({ cls: 'tasknotes-webhook-modal-subsection-header' });
		const transformIcon = transformHeader.createSpan();
		setIcon(transformIcon, 'file-code');
		transformHeader.createEl('h3', { text: 'Transform Configuration (Optional)' });

		new Setting(transformSection)
			.setName('Transform File')
			.setDesc('Path to a .js or .json file in your vault that transforms webhook payloads')
			.addText(text => {
				text.inputEl.setAttribute('aria-label', 'Transform file path');
				return text
					.setPlaceholder('discord-transform.js')
					.setValue(this.transformFile)
					.onChange((value) => {
						this.transformFile = value;
					});
			});

		// Transform help section
		const transformHelp = transformSection.createDiv({ cls: 'tasknotes-webhook-transform-help' });
		const helpHeader = transformHelp.createDiv({ cls: 'tasknotes-webhook-help-header' });
		const helpIcon = helpHeader.createSpan();
		setIcon(helpIcon, 'info');
		helpHeader.createSpan({ text: 'Transform files allow you to customize webhook payloads:' });

		const helpList = transformHelp.createEl('ul', { cls: 'tasknotes-webhook-help-list' });
		const jsLi = helpList.createEl('li');
		jsLi.createEl('strong', { text: '.js files:' });
		jsLi.appendText(' Custom JavaScript transforms');
		
		const jsonLi = helpList.createEl('li');
		jsonLi.createEl('strong', { text: '.json files:' });
		jsonLi.appendText(' Templates with ');
		jsonLi.createEl('code', { text: '${data.task.title}' });
		
		const emptyLi = helpList.createEl('li');
		emptyLi.createEl('strong', { text: 'Leave empty:' });
		emptyLi.appendText(' Send raw data');

		const helpExample = transformHelp.createDiv({ cls: 'tasknotes-webhook-help-example' });
		helpExample.createEl('strong', { text: 'Example:' });
		helpExample.appendText(' ');
		helpExample.createEl('code', { text: 'discord-transform.js' });

		// CORS headers section
		const corsSection = contentEl.createDiv({ cls: 'tasknotes-webhook-modal-section' });
		const corsHeader = corsSection.createDiv({ cls: 'tasknotes-webhook-modal-subsection-header' });
		const corsIcon = corsHeader.createSpan();
		setIcon(corsIcon, 'settings');
		corsHeader.createEl('h3', { text: 'Headers Configuration' });

		new Setting(corsSection)
			.setName('Include custom headers')
			.setDesc('Include TaskNotes headers (event type, signature, delivery ID). Turn off for Discord, Slack, and other services with strict CORS policies.')
			.addToggle(toggle => {
				toggle.toggleEl.setAttribute('aria-label', 'Include custom headers');
				return toggle
					.setValue(this.corsHeaders)
					.onChange((value) => {
						this.corsHeaders = value;
					});
			});

		// Buttons section
		const buttonContainer = contentEl.createDiv({ cls: 'tasknotes-webhook-modal-buttons' });

		const cancelBtn = buttonContainer.createEl('button', {
			text: 'Cancel',
			cls: 'tasknotes-webhook-modal-btn cancel',
			attr: { 'aria-label': 'Cancel webhook creation' }
		});
		const cancelIcon = cancelBtn.createSpan({ cls: 'tasknotes-webhook-modal-btn-icon' });
		setIcon(cancelIcon, 'x');
		cancelBtn.onclick = () => this.close();

		const saveBtn = buttonContainer.createEl('button', {
			text: 'Add Webhook',
			cls: 'tasknotes-webhook-modal-btn save mod-cta',
			attr: { 'aria-label': 'Create webhook' }
		});
		const saveIcon = saveBtn.createSpan({ cls: 'tasknotes-webhook-modal-btn-icon' });
		setIcon(saveIcon, 'plus');

		saveBtn.onclick = () => {
			if (!this.url.trim()) {
				new Notice('Webhook URL is required');
				return;
			}

			if (this.selectedEvents.length === 0) {
				new Notice('Please select at least one event');
				return;
			}

			this.onSubmit({
				url: this.url.trim(),
				events: this.selectedEvents as any[],
				transformFile: this.transformFile.trim() || undefined,
				corsHeaders: this.corsHeaders
			});

			this.close();
		};
	}

	onClose(): void {
		const { contentEl } = this;
		contentEl.empty();
	}
}<|MERGE_RESOLUTION|>--- conflicted
+++ resolved
@@ -9,414 +9,6 @@
 import { showStorageLocationConfirmationModal } from '../modals/StorageLocationConfirmationModal';
 import { ProjectSelectModal } from '../modals/ProjectSelectModal';
 
-<<<<<<< HEAD
-export interface TaskNotesSettings {
-	tasksFolder: string;  // Now just a default location for new tasks
-	taskTag: string;      // The tag that identifies tasks
-	taskIdentificationMethod: 'tag' | 'property';  // Method to identify tasks
-	taskPropertyName: string;     // Property name for property-based identification
-	taskPropertyValue: string;    // Property value for property-based identification
-	excludedFolders: string;  // Comma-separated list of folders to exclude from Notes tab
-	defaultTaskPriority: string;  // Changed to string to support custom priorities
-	defaultTaskStatus: string;    // Changed to string to support custom statuses
-	taskOrgFiltersCollapsed: boolean;  // Save collapse state of task organization filters
-	// Task filename settings
-	taskFilenameFormat: 'title' | 'zettel' | 'timestamp' | 'custom';
-	storeTitleInFilename: boolean;
-	customFilenameTemplate: string; // Template for custom format
-	// Task creation defaults
-	taskCreationDefaults: TaskCreationDefaults;
-	// Calendar view settings
-	calendarViewSettings: CalendarViewSettings;
-	// Pomodoro settings
-	pomodoroWorkDuration: number; // minutes
-	pomodoroShortBreakDuration: number; // minutes
-	pomodoroLongBreakDuration: number; // minutes
-	pomodoroLongBreakInterval: number; // after X pomodoros
-	pomodoroAutoStartBreaks: boolean;
-	pomodoroAutoStartWork: boolean;
-	pomodoroNotifications: boolean;
-	pomodoroSoundEnabled: boolean;
-	pomodoroSoundVolume: number; // 0-100
-	pomodoroStorageLocation: 'plugin' | 'daily-notes'; // where to store pomodoro history data
-	// Editor settings
-	enableTaskLinkOverlay: boolean;
-	enableInstantTaskConvert: boolean;
-	useDefaultsOnInstantConvert: boolean;
-	enableNaturalLanguageInput: boolean;
-	nlpDefaultToScheduled: boolean;
-	// Inline task conversion settings
-	inlineTaskConvertFolder: string; // Folder for inline task conversion, supports {{currentNotePath}}
-	// Performance settings
-	disableNoteIndexing: boolean;
-	// Customization settings
-	fieldMapping: FieldMapping;
-	customStatuses: StatusConfig[];
-	customPriorities: PriorityConfig[];
-	// Migration tracking
-	recurrenceMigrated?: boolean;
-	// Status bar settings
-	showTrackedTasksInStatusBar: boolean;
-	// Time tracking settings
-	autoStopTimeTrackingOnComplete: boolean;
-	autoStopTimeTrackingNotification: boolean;
-	// Project subtasks widget settings
-	showProjectSubtasks: boolean;
-	showExpandableSubtasks: boolean;
-	projectSubtasksPosition: 'top' | 'bottom';
-	// Overdue behavior settings
-	hideCompletedFromOverdue: boolean;
-	// ICS integration settings
-	icsIntegration: ICSIntegrationSettings;
-	// Saved filter views
-	savedViews: SavedView[];
-	// Notification settings
-	enableNotifications: boolean;
-	notificationType: 'in-app' | 'system';
-	// Use current note as project by default
-	useActiveNoteAsProject: boolean;
-}
-
-export interface DefaultReminder {
-	id: string;
-	type: 'relative' | 'absolute';
-	// For relative reminders
-	relatedTo?: 'due' | 'scheduled';
-	offset?: number; // Amount in specified unit
-	unit?: 'minutes' | 'hours' | 'days';
-	direction?: 'before' | 'after';
-	// For absolute reminders
-	absoluteTime?: string; // Time in HH:MM format
-	absoluteDate?: string; // Date in YYYY-MM-DD format
-	description?: string;
-}
-
-export interface TaskCreationDefaults {
-	// Pre-fill options
-	defaultContexts: string;  // Comma-separated list
-	defaultTags: string;      // Comma-separated list
-	defaultProjects: string;  // Comma-separated list of project links
-	useParentNoteAsProject: boolean; // Use the parent note as a project during instant conversion
-	defaultTimeEstimate: number; // minutes, 0 = no default
-	defaultPoints: number; // story points, 0 = no default
-	defaultRecurrence: 'none' | 'daily' | 'weekly' | 'monthly' | 'yearly';
-	// Date defaults
-	defaultDueDate: 'none' | 'today' | 'tomorrow' | 'next-week';
-	defaultScheduledDate: 'none' | 'today' | 'tomorrow' | 'next-week';
-	// Body template settings
-	bodyTemplate: string;     // Path to template file for task body, empty = no template
-	useBodyTemplate: boolean; // Whether to use body template by default
-	// Reminder defaults
-	defaultReminders: DefaultReminder[];
-}
-
-export interface ICSIntegrationSettings {
-	// Default templates for creating content from ICS events
-	defaultNoteTemplate: string;     // Path to template file for notes created from ICS events
-	// Default folders
-	defaultNoteFolder: string;       // Folder for notes created from ICS events
-}
-
-export interface CalendarViewSettings {
-	// Default view
-	defaultView: 'dayGridMonth' | 'timeGridWeek' | 'timeGridDay' | 'multiMonthYear' | 'timeGridCustom';
-	// Custom multi-day view settings
-	customDayCount: number; // Number of days to show in custom view (2-10)
-	// Time settings
-	slotDuration: '00:15:00' | '00:30:00' | '01:00:00'; // 15, 30, or 60 minutes
-	slotMinTime: string; // Start time (HH:MM:SS format)
-	slotMaxTime: string; // End time (HH:MM:SS format)
-	scrollTime: string; // Initial scroll position (HH:MM:SS format)
-	// Week settings
-	firstDay: 0 | 1 | 2 | 3 | 4 | 5 | 6; // 0 = Sunday, 1 = Monday, etc.
-	// Display preferences
-	timeFormat: '12' | '24'; // 12-hour or 24-hour format
-	showWeekends: boolean;
-	// Default event type visibility
-	defaultShowScheduled: boolean;
-	defaultShowDue: boolean;
-	defaultShowDueWhenScheduled: boolean;
-	defaultShowTimeEntries: boolean;
-	defaultShowRecurring: boolean;
-	defaultShowICSEvents: boolean;
-	// Timeblocking settings
-	enableTimeblocking: boolean;
-	defaultShowTimeblocks: boolean;
-	// Calendar behavior
-	nowIndicator: boolean;
-	selectMirror: boolean;
-	weekNumbers: boolean;
-	// Today highlighting
-	showTodayHighlight: boolean;
-}
-
-// Default field mapping maintains backward compatibility
-export const DEFAULT_FIELD_MAPPING: FieldMapping = {
-	title: 'title',
-	status: 'status',
-	priority: 'priority',
-	due: 'due',
-	scheduled: 'scheduled',
-	tags: 'tags',
-	contexts: 'contexts',
-	projects: 'projects',
-	timeEstimate: 'timeEstimate',
-	points: 'points',
-	completedDate: 'completedDate',
-	dateCreated: 'dateCreated',
-	dateModified: 'dateModified',
-	recurrence: 'recurrence',
-	archiveTag: 'archived',
-	timeEntries: 'timeEntries',
-	completeInstances: 'complete_instances',
-	pomodoros: 'pomodoros',
-	icsEventId: 'icsEventId',
-	icsEventTag: 'ics_event',
-	reminders: 'reminders',
-	sortOrder: 'sort_order'
-};
-
-// Default status configuration matches current hardcoded behavior
-export const DEFAULT_STATUSES: StatusConfig[] = [
-	{
-		id: 'none',
-		value: 'none',
-		label: 'None',
-		color: '#cccccc',
-		isCompleted: false,
-		order: 0
-	},
-	{
-		id: 'open',
-		value: 'open',
-		label: 'Open',
-		color: '#808080',
-		isCompleted: false,
-		order: 1
-	},
-	{
-		id: 'in-progress',
-		value: 'in-progress',
-		label: 'In progress',
-		color: '#0066cc',
-		isCompleted: false,
-		order: 2
-	},
-	{
-		id: 'done',
-		value: 'done',
-		label: 'Done',
-		color: '#00aa00',
-		isCompleted: true,
-		order: 3
-	}
-];
-
-// Default priority configuration matches current hardcoded behavior
-export const DEFAULT_PRIORITIES: PriorityConfig[] = [
-	{
-		id: 'none',
-		value: 'none',
-		label: 'None',
-		color: '#cccccc',
-		weight: 0
-	},
-	{
-		id: 'low',
-		value: 'low',
-		label: 'Low',
-		color: '#00aa00',
-		weight: 1
-	},
-	{
-		id: 'normal',
-		value: 'normal',
-		label: 'Normal',
-		color: '#ffaa00',
-		weight: 2
-	},
-	{
-		id: 'high',
-		value: 'high',
-		label: 'High',
-		color: '#ff0000',
-		weight: 3
-	}
-];
-
-export const DEFAULT_TASK_CREATION_DEFAULTS: TaskCreationDefaults = {
-	defaultContexts: '',
-	defaultTags: '',
-	defaultProjects: '',
-	useParentNoteAsProject: false,
-	defaultTimeEstimate: 0,
-	defaultPoints: 0,
-	defaultRecurrence: 'none',
-	defaultDueDate: 'none',
-	defaultScheduledDate: 'today',
-	bodyTemplate: '',
-	useBodyTemplate: false,
-	defaultReminders: []
-};
-
-export const DEFAULT_CALENDAR_VIEW_SETTINGS: CalendarViewSettings = {
-	// Default view
-	defaultView: 'dayGridMonth',
-	// Custom multi-day view settings
-	customDayCount: 3, // Default to 3 days as requested in issue #282
-	// Time settings
-	slotDuration: '00:30:00', // 30-minute slots
-	slotMinTime: '00:00:00', // Start at midnight
-	slotMaxTime: '24:00:00', // End at midnight next day
-	scrollTime: '08:00:00', // Scroll to 8 AM
-	// Week settings
-	firstDay: 1, // Monday
-	// Display preferences
-	timeFormat: '24', // 24-hour format
-	showWeekends: true,
-	// Default event type visibility
-	defaultShowScheduled: true,
-	defaultShowDue: true,
-	defaultShowDueWhenScheduled: true,
-	defaultShowTimeEntries: false,
-	defaultShowRecurring: true,
-	defaultShowICSEvents: true,
-	// Timeblocking settings
-	enableTimeblocking: false, // Disabled by default - toggleable feature
-	defaultShowTimeblocks: true,
-	// Calendar behavior
-	nowIndicator: true,
-	selectMirror: true,
-	weekNumbers: false,
-	// Today highlighting
-	showTodayHighlight: true
-};
-
-export const DEFAULT_SETTINGS: TaskNotesSettings = {
-	tasksFolder: 'TaskNotes/Tasks',
-	taskTag: 'task',
-	taskIdentificationMethod: 'tag',  // Default to tag-based identification
-	taskPropertyName: '',
-	taskPropertyValue: '',
-	excludedFolders: '',  // Default to no excluded folders
-	defaultTaskPriority: 'normal',
-	defaultTaskStatus: 'open',
-	taskOrgFiltersCollapsed: false,  // Default to expanded
-	// Task filename defaults
-	taskFilenameFormat: 'zettel',  // Keep existing behavior as default
-	storeTitleInFilename: true,
-	customFilenameTemplate: '{title}',  // Simple title template
-	// Task creation defaults
-	taskCreationDefaults: DEFAULT_TASK_CREATION_DEFAULTS,
-	// Calendar view defaults
-	calendarViewSettings: DEFAULT_CALENDAR_VIEW_SETTINGS,
-	// Pomodoro defaults
-	pomodoroWorkDuration: 25,
-	pomodoroShortBreakDuration: 5,
-	pomodoroLongBreakDuration: 15,
-	pomodoroLongBreakInterval: 4,
-	pomodoroAutoStartBreaks: true,
-	pomodoroAutoStartWork: false,
-	pomodoroNotifications: true,
-	pomodoroSoundEnabled: true,
-	pomodoroSoundVolume: 50,
-	pomodoroStorageLocation: 'plugin',
-	// Editor defaults
-	enableTaskLinkOverlay: true,
-	enableInstantTaskConvert: true,
-	useDefaultsOnInstantConvert: true,
-	enableNaturalLanguageInput: true,
-	nlpDefaultToScheduled: true,
-	// Inline task conversion defaults
-	inlineTaskConvertFolder: '{{currentNotePath}}',
-	// Performance defaults
-	disableNoteIndexing: false,
-	// Customization defaults
-	fieldMapping: DEFAULT_FIELD_MAPPING,
-	customStatuses: DEFAULT_STATUSES,
-	customPriorities: DEFAULT_PRIORITIES,
-	// Migration defaults
-	recurrenceMigrated: false,
-	// Status bar defaults
-	showTrackedTasksInStatusBar: false,
-	// Time tracking defaults
-	autoStopTimeTrackingOnComplete: true,
-	autoStopTimeTrackingNotification: false,
-	// Project subtasks widget defaults
-	showProjectSubtasks: true,
-	showExpandableSubtasks: true,
-	projectSubtasksPosition: 'bottom',
-	// Overdue behavior defaults
-	hideCompletedFromOverdue: true,
-	// ICS integration defaults
-	icsIntegration: {
-		defaultNoteTemplate: '',
-		defaultNoteFolder: ''
-	},
-	// Saved filter views defaults
-	savedViews: [],
-	useActiveNoteAsProject: false,
-	// Notification defaults
-	enableNotifications: true,
-	notificationType: 'system'
-};
-
-/**
- * Converts DefaultReminder objects to Reminder objects that can be used in tasks.
- * This function handles the conversion of user-configured default reminders into
- * the format expected by the task reminder system.
- */
-export function convertDefaultRemindersToReminders(
-	defaultReminders: DefaultReminder[],
-	task?: TaskInfo
-): Reminder[] {
-	return defaultReminders.map(defaultReminder => {
-		const reminder: Reminder = {
-			id: `rem_${Date.now()}_${Math.random().toString(36).substr(2, 9)}`,
-			type: defaultReminder.type,
-			description: defaultReminder.description
-		};
-
-		if (defaultReminder.type === 'relative') {
-			// For relative reminders, validate that the anchor date will be available
-			if (defaultReminder.relatedTo && defaultReminder.offset && defaultReminder.unit && defaultReminder.direction) {
-				// Convert offset to ISO 8601 duration format
-				let duration = 'PT';
-				if (defaultReminder.unit === 'days') {
-					duration = `P${defaultReminder.offset}D`;
-				} else if (defaultReminder.unit === 'hours') {
-					duration = `PT${defaultReminder.offset}H`;
-				} else {
-					duration = `PT${defaultReminder.offset}M`;
-				}
-
-				// Add negative sign for "before"
-				if (defaultReminder.direction === 'before') {
-					duration = '-' + duration;
-				}
-
-				reminder.relatedTo = defaultReminder.relatedTo;
-				reminder.offset = duration;
-			}
-		} else if (defaultReminder.type === 'absolute') {
-			// For absolute reminders, convert date and time to ISO string
-			if (defaultReminder.absoluteDate && defaultReminder.absoluteTime) {
-				reminder.absoluteTime = `${defaultReminder.absoluteDate}T${defaultReminder.absoluteTime}:00`;
-			}
-		}
-
-		return reminder;
-	}).filter(reminder => {
-		// Filter out invalid reminders
-		if (reminder.type === 'relative') {
-			return reminder.relatedTo && reminder.offset;
-		} else {
-			return reminder.absoluteTime;
-		}
-	});
-}
-=======
->>>>>>> db9a419a
 
 
 export class TaskNotesSettingTab extends PluginSettingTab {
