import { App, Notice, setIcon, AbstractInputSuggest, setTooltip } from 'obsidian';
import TaskNotesPlugin from '../main';
import { TaskModal } from './TaskModal';
import { TaskInfo, TaskCreationData } from '../types';
import { getCurrentTimestamp } from '../utils/dateUtils';
import { generateTaskFilename, FilenameContext } from '../utils/filenameGenerator';
import { calculateDefaultDate } from '../utils/helpers';
import { NaturalLanguageParser, ParsedTaskData as NLParsedTaskData } from '../services/NaturalLanguageParser';
import { combineDateAndTime } from '../utils/dateUtils';

export interface TaskCreationOptions {
    prePopulatedValues?: Partial<TaskInfo>;
    onTaskCreated?: (task: TaskInfo) => void;
}

/**
 * Auto-suggestion provider for NLP textarea with @, #, and + triggers
 * @ = contexts, # = tags, + = wikilinks to vault files
 */
interface ProjectSuggestion {
    basename: string;
    displayName: string;
    type: 'project';
    toString(): string;
}

interface TagSuggestion {
    value: string;
    display: string;
    type: 'tag';
    toString(): string;
}

interface ContextSuggestion {
    value: string;
    display: string;
    type: 'context';
    toString(): string;
}

class NLPSuggest extends AbstractInputSuggest<TagSuggestion | ContextSuggestion | ProjectSuggestion> {
    private plugin: TaskNotesPlugin;
    private textarea: HTMLTextAreaElement;
    private currentTrigger: '@' | '#' | '+' | null = null;
    
    constructor(app: App, textareaEl: HTMLTextAreaElement, plugin: TaskNotesPlugin) {
        super(app, textareaEl as unknown as HTMLInputElement);
        this.plugin = plugin;
        this.textarea = textareaEl;
    }
    
    protected async getSuggestions(query: string): Promise<(TagSuggestion | ContextSuggestion | ProjectSuggestion)[]> {
        // Get cursor position and text around it
        const cursorPos = this.textarea.selectionStart;
        const textBeforeCursor = this.textarea.value.slice(0, cursorPos);
        
        // Find the last @, #, or + before cursor
        const lastAtIndex = textBeforeCursor.lastIndexOf('@');
        const lastHashIndex = textBeforeCursor.lastIndexOf('#');
        const lastPlusIndex = textBeforeCursor.lastIndexOf('+');
        
        let triggerIndex = -1;
        let trigger: '@' | '#' | '+' | null = null;
        
        // Find the most recent trigger
        if (lastAtIndex >= lastHashIndex && lastAtIndex >= lastPlusIndex && lastAtIndex !== -1) {
            triggerIndex = lastAtIndex;
            trigger = '@';
        } else if (lastHashIndex >= lastPlusIndex && lastHashIndex !== -1) {
            triggerIndex = lastHashIndex;
            trigger = '#';
        } else if (lastPlusIndex !== -1) {
            triggerIndex = lastPlusIndex;
            trigger = '+';
        }
        
        // No trigger found or trigger is not at word boundary
        if (triggerIndex === -1 || (triggerIndex > 0 && /\w/.test(textBeforeCursor[triggerIndex - 1]))) {
            this.currentTrigger = null;
            return [];
        }
        
        // Extract the query after the trigger
        const queryAfterTrigger = textBeforeCursor.slice(triggerIndex + 1);
        
        // Check if there's a space in the query (which would end the suggestion context)
        if (queryAfterTrigger.includes(' ') || queryAfterTrigger.includes('\n')) {
            this.currentTrigger = null;
            return [];
        }
        
        this.currentTrigger = trigger;
        
        // Get suggestions based on trigger type
        if (trigger === '@') {
            const contexts = this.plugin.cacheManager.getAllContexts();
            return contexts
                .filter(context => context && typeof context === 'string')
                .filter(context => 
                    context.toLowerCase().includes(queryAfterTrigger.toLowerCase())
                )
                .slice(0, 10)
                .map(context => ({
                    value: context,
                    display: context,
                    type: 'context' as const,
                    toString() { return this.value; }
                }));
        } else if (trigger === '#') {
            const tags = this.plugin.cacheManager.getAllTags();
            return tags
                .filter(tag => tag && typeof tag === 'string')
                .filter(tag => 
                    tag.toLowerCase().includes(queryAfterTrigger.toLowerCase())
                )
                .slice(0, 10)
                .map(tag => ({
                    value: tag,
                    display: tag,
                    type: 'tag' as const,
                    toString() { return this.value; }
                }));
        } else if (trigger === '+') {
            // Get all markdown files in the vault for wikilink suggestions
            const markdownFiles = this.plugin.app.vault.getMarkdownFiles();
            const query = queryAfterTrigger.toLowerCase();
            
            const matchingFiles = markdownFiles
                .map(file => {
                    const metadata = this.plugin.app.metadataCache.getFileCache(file);
                    
                    // Use field mapper to determine title - same logic as the system uses
                    let title = '';
                    if (metadata?.frontmatter) {
                        const mappedData = this.plugin.fieldMapper.mapFromFrontmatter(
                            metadata.frontmatter, 
                            file.path, 
                            this.plugin.settings.storeTitleInFilename
                        );
                        title = mappedData.title || '';
                    }
                    
                    return {
                        file,
                        basename: file.basename,
                        title: title,
                        aliases: metadata?.frontmatter?.aliases || []
                    };
                })
                .filter(item => {
                    // Search in filename (basename)
                    if (item.basename.toLowerCase().includes(query)) return true;
                    
                    // Search in title
                    if (item.title && item.title.toLowerCase().includes(query)) return true;
                    
                    // Search in aliases
                    if (Array.isArray(item.aliases)) {
                        return item.aliases.some(alias => 
                            typeof alias === 'string' && alias.toLowerCase().includes(query)
                        );
                    }
                    
                    return false;
                })
                .map(item => {
                    // Create display name with title and aliases in brackets
                    let displayName = item.basename;
                    const extras: string[] = [];
                    
                    if (item.title && item.title !== item.basename) {
                        extras.push(`title: ${item.title}`);
                    }
                    
                    if (Array.isArray(item.aliases) && item.aliases.length > 0) {
                        const validAliases = item.aliases.filter(alias => typeof alias === 'string');
                        if (validAliases.length > 0) {
                            extras.push(`aliases: ${validAliases.join(', ')}`);
                        }
                    }
                    
                    if (extras.length > 0) {
                        displayName += ` [${extras.join(' | ')}]`;
                    }
                    
                    return {
                        basename: item.basename,
                        displayName: displayName,
                        type: 'project' as const,
                        toString() { return this.basename; }
                    } as ProjectSuggestion;
                })
                .slice(0, 20); // Increased from 10 to 20
                
            return matchingFiles;
        }
        
        return [];
    }
    
    public renderSuggestion(suggestion: TagSuggestion | ContextSuggestion | ProjectSuggestion, el: HTMLElement): void {
        const icon = el.createSpan('nlp-suggest-icon');
        icon.textContent = this.currentTrigger || '';
        
        const text = el.createSpan('nlp-suggest-text');
        
        if (suggestion.type === 'project') {
            // For projects with enhanced display
            text.textContent = suggestion.displayName;
        } else {
            // For contexts and tags
            text.textContent = suggestion.display;
        }
    }
    
    public selectSuggestion(suggestion: TagSuggestion | ContextSuggestion | ProjectSuggestion): void {
        if (!this.currentTrigger) return;
        
        const cursorPos = this.textarea.selectionStart;
        const textBeforeCursor = this.textarea.value.slice(0, cursorPos);
        const textAfterCursor = this.textarea.value.slice(cursorPos);
        
        // Find the last trigger position
        const lastTriggerIndex = this.currentTrigger === '@' 
            ? textBeforeCursor.lastIndexOf('@')
            : this.currentTrigger === '#'
            ? textBeforeCursor.lastIndexOf('#')
            : textBeforeCursor.lastIndexOf('+');
            
        if (lastTriggerIndex === -1) return;
        
        // Get the actual suggestion text to insert
        const suggestionText = suggestion.type === 'project' ? suggestion.basename : suggestion.value;
        
        // Replace the trigger and partial text with the full suggestion
        const beforeTrigger = textBeforeCursor.slice(0, lastTriggerIndex);
        let replacement = this.currentTrigger + suggestionText;
        
        // For project (+) trigger, wrap in wikilink syntax but keep the + sign
        if (this.currentTrigger === '+') {
            replacement = '+[[' + suggestionText + ']]';
        }
        
        const newText = beforeTrigger + replacement + ' ' + textAfterCursor;
        
        this.textarea.value = newText;
        
        // Set cursor position after the inserted suggestion
        const newCursorPos = beforeTrigger.length + replacement.length + 1;
        this.textarea.setSelectionRange(newCursorPos, newCursorPos);
        
        // Trigger input event to update preview
        this.textarea.dispatchEvent(new Event('input', { bubbles: true }));
        this.textarea.focus();
    }
}

export class TaskCreationModal extends TaskModal {
    private options: TaskCreationOptions;
    private nlParser: NaturalLanguageParser;
    private nlInput: HTMLTextAreaElement;
    private nlPreviewContainer: HTMLElement;
    private nlButtonContainer: HTMLElement;
    private nlpSuggest: NLPSuggest;

    constructor(app: App, plugin: TaskNotesPlugin, options: TaskCreationOptions = {}) {
        super(app, plugin);
        this.options = options;
        this.nlParser = new NaturalLanguageParser(
            plugin.settings.customStatuses,
            plugin.settings.customPriorities,
            plugin.settings.nlpDefaultToScheduled
        );
    }

    getModalTitle(): string {
        return 'Create task';
    }

    protected createModalContent(): void {
        const { contentEl } = this;
        contentEl.empty();

        // Create main container
        const container = contentEl.createDiv('minimalist-modal-container');

        // Create NLP input as primary interface (if enabled)
        if (this.plugin.settings.enableNaturalLanguageInput) {
            this.createNaturalLanguageInput(container);
        } else {
            // Fall back to regular title input
            this.createTitleInput(container);
            // When NLP is disabled, start with the modal expanded
            this.isExpanded = true;
            this.containerEl.addClass('expanded');
        }

        // Create action bar with icons
        this.createActionBar(container);

        // Create collapsible details section
        this.createDetailsSection(container);
        if (this.nlInput && this.title) {
            // If NLP is enabled, parse the title to fill the form
            this.nlInput.value = this.title;
            this.titleInput.value = ''; // let the parsing handle the title
            this.parseAndFillForm(this.title);
        }
        
        // Re-render projects list if pre-populated values were applied or defaults are set
        if ((this.options.prePopulatedValues && this.options.prePopulatedValues.projects) || 
            this.selectedProjectFiles.length > 0) {
            this.renderProjectsList();
        }

        // Create save/cancel buttons
        this.createActionButtons(container);
    }

    private createNaturalLanguageInput(container: HTMLElement): void {
        const nlContainer = container.createDiv('nl-input-container');
        
        // Create minimalist input field
        this.nlInput = nlContainer.createEl('textarea', {
            cls: 'nl-input',
            attr: {
                placeholder: 'Buy groceries tomorrow at 3pm @home #errands ^2\n\nAdd details here...',
                rows: '3'
            }
        });

        // Preview container
        this.nlPreviewContainer = nlContainer.createDiv('nl-preview-container');

        // Event listeners
        this.nlInput.addEventListener('input', () => {
            const input = this.nlInput.value.trim();
            if (input) {
                this.updateNaturalLanguagePreview(input);
            } else {
                this.clearNaturalLanguagePreview();
            }
        });

        // Keyboard shortcuts
        this.nlInput.addEventListener('keydown', (e) => {
            const input = this.nlInput.value.trim();
            if (!input) return;

            if (e.key === 'Enter' && (e.ctrlKey || e.metaKey)) {
                e.preventDefault();
                this.handleSave();
            } else if (e.key === 'Tab' && e.shiftKey) {
                e.preventDefault();
                this.parseAndFillForm(input);
            }
        });

        // Initialize auto-suggestion
        this.nlpSuggest = new NLPSuggest(this.app, this.nlInput, this.plugin);

        // Focus the input
        setTimeout(() => {
            this.nlInput.focus();
        }, 100);
    }

    private updateNaturalLanguagePreview(input: string): void {
        if (!this.nlPreviewContainer) return;

        const parsed = this.nlParser.parseInput(input);
        const previewData = this.nlParser.getPreviewData(parsed);

        if (previewData.length > 0 && parsed.title) {
            this.nlPreviewContainer.empty();
            this.nlPreviewContainer.style.display = 'block';
            
            previewData.forEach((item) => {
                const previewItem = this.nlPreviewContainer.createDiv('nl-preview-item');
                previewItem.textContent = item.text;
            });
        } else {
            this.clearNaturalLanguagePreview();
        }
    }

    private clearNaturalLanguagePreview(): void {
        if (this.nlPreviewContainer) {
            this.nlPreviewContainer.empty();
            this.nlPreviewContainer.style.display = 'none';
        }
    }

    protected createActionBar(container: HTMLElement): void {
        this.actionBar = container.createDiv('action-bar');

        // NLP-specific icons (only if NLP is enabled)
        if (this.plugin.settings.enableNaturalLanguageInput) {
            // Fill form icon
            this.createActionIcon(this.actionBar, 'wand', 'Fill form from natural language', (icon, event) => {
                const input = this.nlInput?.value.trim();
                if (input) {
                    this.parseAndFillForm(input);
                }
            });

            // Expand/collapse icon
            this.createActionIcon(this.actionBar, this.isExpanded ? 'chevron-up' : 'chevron-down', 
                this.isExpanded ? 'Hide detailed options' : 'Show detailed options', (icon, event) => {
                this.toggleDetailedForm();
                // Update icon and tooltip
                const iconEl = icon.querySelector('.icon');
                if (iconEl) {
                    setIcon(iconEl as HTMLElement, this.isExpanded ? 'chevron-up' : 'chevron-down');
                }
                setTooltip(icon, this.isExpanded ? 'Hide detailed options' : 'Show detailed options', { placement: 'top' });
            });

            // Add separator
            const separator = this.actionBar.createDiv('action-separator');
            separator.style.width = '1px';
            separator.style.height = '24px';
            separator.style.backgroundColor = 'var(--background-modifier-border)';
            separator.style.margin = '0 var(--size-4-2)';
        }

        // Due date icon
        this.createActionIcon(this.actionBar, 'calendar', 'Set due date', (icon, event) => {
            this.showDateContextMenu(event, 'due');
        }, 'due-date');

        // Scheduled date icon
        this.createActionIcon(this.actionBar, 'calendar-clock', 'Set scheduled date', (icon, event) => {
            this.showDateContextMenu(event, 'scheduled');
        }, 'scheduled-date');

        // Status icon
        this.createActionIcon(this.actionBar, 'dot-square', 'Set status', (icon, event) => {
            this.showStatusContextMenu(event);
        }, 'status');

        // Priority icon
        this.createActionIcon(this.actionBar, 'star', 'Set priority', (icon, event) => {
            this.showPriorityContextMenu(event);
        }, 'priority');

        // Recurrence icon
        this.createActionIcon(this.actionBar, 'refresh-ccw', 'Set recurrence', (icon, event) => {
            this.showRecurrenceContextMenu(event);
        }, 'recurrence');

        // Reminder icon
        this.createActionIcon(this.actionBar, 'bell', 'Set reminders', (icon, event) => {
            this.showReminderContextMenu(event);
        }, 'reminders');

        // Update icon states based on current values
        this.updateIconStates();
    }


    private parseAndFillForm(input: string): void {
        const parsed = this.nlParser.parseInput(input);
        this.applyParsedData(parsed);
        
        // Expand the form to show filled fields
        if (!this.isExpanded) {
            this.expandModal();
        }
    }

    private applyParsedData(parsed: NLParsedTaskData): void {
        if (parsed.title) this.title = parsed.title;
        if (parsed.status) this.status = parsed.status;
        if (parsed.priority) this.priority = parsed.priority;
        
        // Handle due date with time
        if (parsed.dueDate) {
            this.dueDate = parsed.dueTime ? combineDateAndTime(parsed.dueDate, parsed.dueTime) : parsed.dueDate;
        }
        
        // Handle scheduled date with time
        if (parsed.scheduledDate) {
            this.scheduledDate = parsed.scheduledTime ? combineDateAndTime(parsed.scheduledDate, parsed.scheduledTime) : parsed.scheduledDate;
        }
        
        if (parsed.contexts && parsed.contexts.length > 0) this.contexts = parsed.contexts.join(', ');
        // Projects will be handled in the form input update section below
        if (parsed.tags && parsed.tags.length > 0) this.tags = parsed.tags.join(', ');
        if (parsed.details) this.details = parsed.details;
        if (parsed.recurrence) this.recurrenceRule = parsed.recurrence;
        if (parsed.points) this.points = parsed.points;

        // Update form inputs if they exist
        if (this.titleInput) this.titleInput.value = this.title;
        if (this.detailsInput) this.detailsInput.value = this.details;
        if (this.contextsInput) this.contextsInput.value = this.contexts;
        if (this.tagsInput) this.tagsInput.value = this.tags;
        if (this.pointsInput) this.pointsInput.value = this.points ? this.points.toString() : '';
        
        // Handle projects differently - they use file selection, not text input
        if (parsed.projects && parsed.projects.length > 0) {
            this.initializeProjectsFromStrings(parsed.projects);
            this.renderProjectsList();
        }
        
        // Update icon states
        this.updateIconStates();
    }

    private toggleDetailedForm(): void {
        if (this.isExpanded) {
            // Collapse
            this.isExpanded = false;
            this.detailsContainer.style.display = 'none';
            this.containerEl.removeClass('expanded');
        } else {
            // Expand
            this.expandModal();
        }
    }

    async initializeFormData(): Promise<void> {
        // Initialize with default values from settings
        this.priority = this.plugin.settings.defaultTaskPriority;
        this.status = this.plugin.settings.defaultTaskStatus;
        
        // Apply task creation defaults
        const defaults = this.plugin.settings.taskCreationDefaults;
        
        // Apply default due date
        this.dueDate = calculateDefaultDate(defaults.defaultDueDate);
        
        // Apply default scheduled date based on user settings
        this.scheduledDate = calculateDefaultDate(defaults.defaultScheduledDate);
        
        // Apply default contexts, tags, and projects
        this.contexts = defaults.defaultContexts || '';
        this.tags = defaults.defaultTags || '';
        
        // Apply default projects
        if (defaults.defaultProjects) {
            const projectStrings = defaults.defaultProjects.split(',').map(p => p.trim()).filter(p => p.length > 0);
            if (projectStrings.length > 0) {
                this.initializeProjectsFromStrings(projectStrings);
            }
        }
        
        // Apply default time estimate
        if (defaults.defaultTimeEstimate && defaults.defaultTimeEstimate > 0) {
            this.timeEstimate = defaults.defaultTimeEstimate;
        }
        
<<<<<<< HEAD
        // Apply story points estimate
        if (defaults.defaultPoints && defaults.defaultPoints > 0) {
            this.points = defaults.defaultPoints;
=======
        // Apply default reminders
        if (defaults.defaultReminders && defaults.defaultReminders.length > 0) {
            // Import the conversion function
            const { convertDefaultRemindersToReminders } = await import('../settings/settings');
            this.reminders = convertDefaultRemindersToReminders(defaults.defaultReminders);
>>>>>>> 5424e43e
        }
        
        // Apply pre-populated values if provided (overrides defaults)
        if (this.options.prePopulatedValues) {
            this.applyPrePopulatedValues(this.options.prePopulatedValues);
        }
    }

    private applyPrePopulatedValues(values: Partial<TaskInfo>): void {        
        if (values.title !== undefined) {
            this.title = values.title;
        }
        if (values.due !== undefined) this.dueDate = values.due;
        if (values.scheduled !== undefined) this.scheduledDate = values.scheduled;
        if (values.priority !== undefined) this.priority = values.priority;
        if (values.status !== undefined) this.status = values.status;
        if (values.contexts !== undefined) {
            this.contexts = values.contexts.join(', ');
        }
        if (values.projects !== undefined) {
            // Filter out null, undefined, or empty strings before checking if we have valid projects
            const validProjects = values.projects.filter(p => p && typeof p === 'string' && p.trim() !== '');
            if (validProjects.length > 0) {
                this.initializeProjectsFromStrings(values.projects);
            }
            this.renderProjectsList();
        }
        if (values.tags !== undefined) {
            this.tags = values.tags.filter(tag => tag !== this.plugin.settings.taskTag).join(', ');
        }
        if (values.timeEstimate !== undefined) this.timeEstimate = values.timeEstimate;
        if (values.points !== undefined) this.points = values.points;
        if (values.recurrence !== undefined && typeof values.recurrence === 'string') {
            this.recurrenceRule = values.recurrence;
        }
    }

    async handleSave(): Promise<void> {
        // If NLP is enabled and there's content in the NL field, parse it first
        if (this.plugin.settings.enableNaturalLanguageInput && this.nlInput) {
            const nlContent = this.nlInput.value.trim();
            if (nlContent && !this.title.trim()) {
                // Only auto-parse if no title has been manually entered
                const parsed = this.nlParser.parseInput(nlContent);
                this.applyParsedData(parsed);
            }
        }

        if (!this.validateForm()) {
            new Notice('Please enter a task title');
            return;
        }

        try {
            const taskData = this.buildTaskData();
            const result = await this.plugin.taskService.createTask(taskData);

            new Notice(`Task "${result.taskInfo.title}" created successfully`);
            
            if (this.options.onTaskCreated) {
                this.options.onTaskCreated(result.taskInfo);
            }

            this.close();

        } catch (error) {
            console.error('Failed to create task:', error);
            new Notice('Failed to create task: ' + error.message);
        }
    }

    private buildTaskData(): Partial<TaskInfo> {
        const now = getCurrentTimestamp();
        
        // Parse contexts, projects, and tags
        const contextList = this.contexts
            .split(',')
            .map(c => c.trim())
            .filter(c => c.length > 0);
            
        const projectList = this.projects
            .split(',')
            .map(p => p.trim())
            .filter(p => p.length > 0);
            
        const tagList = this.tags
            .split(',')
            .map(t => t.trim())
            .filter(t => t.length > 0);

        // Add the task tag if it's not already present
        if (this.plugin.settings.taskTag && !tagList.includes(this.plugin.settings.taskTag)) {
            tagList.push(this.plugin.settings.taskTag);
        }

        const taskData: TaskCreationData = {
            title: this.title.trim(),
            due: this.dueDate || undefined,
            scheduled: this.scheduledDate || undefined,
            priority: this.priority,
            status: this.status,
            contexts: contextList.length > 0 ? contextList : undefined,
            projects: projectList.length > 0 ? projectList : undefined,
            tags: tagList.length > 0 ? tagList : undefined,
            timeEstimate: this.timeEstimate > 0 ? this.timeEstimate : undefined,
            points: this.points > 0 ? this.points : undefined,
            recurrence: this.recurrenceRule || undefined,
            reminders: this.reminders.length > 0 ? this.reminders : undefined,
            creationContext: 'manual-creation', // Mark as manual creation for folder logic
            dateCreated: now,
            dateModified: now
        };

        // Add details if provided
        if (this.details.trim()) {
            // You might want to add the details to the task content or as a separate field
            // For now, we'll add it as part of the task description
            taskData.details = this.details.trim();
        }

        return taskData;
    }

    private generateFilename(taskData: TaskCreationData): string {
        const context: FilenameContext = {
            title: taskData.title || '',
            status: taskData.status || 'open',
            priority: taskData.priority || 'normal',
            dueDate: taskData.due,
            scheduledDate: taskData.scheduled
        };

        return generateTaskFilename(context, this.plugin.settings);
    }

    // Override to prevent creating duplicate title input when NLP is enabled
    protected createTitleInput(container: HTMLElement): void {
        // Only create title input if NLP is disabled
        if (!this.plugin.settings.enableNaturalLanguageInput) {
            super.createTitleInput(container);
        }
    }
}<|MERGE_RESOLUTION|>--- conflicted
+++ resolved
@@ -551,17 +551,16 @@
             this.timeEstimate = defaults.defaultTimeEstimate;
         }
         
-<<<<<<< HEAD
-        // Apply story points estimate
-        if (defaults.defaultPoints && defaults.defaultPoints > 0) {
-            this.points = defaults.defaultPoints;
-=======
         // Apply default reminders
         if (defaults.defaultReminders && defaults.defaultReminders.length > 0) {
             // Import the conversion function
             const { convertDefaultRemindersToReminders } = await import('../settings/settings');
             this.reminders = convertDefaultRemindersToReminders(defaults.defaultReminders);
->>>>>>> 5424e43e
+	}
+	
+        // Apply story points estimate
+        if (defaults.defaultPoints && defaults.defaultPoints > 0) {
+            this.points = defaults.defaultPoints;
         }
         
         // Apply pre-populated values if provided (overrides defaults)
